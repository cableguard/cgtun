--- conflicted
+++ resolved
@@ -17,13 +17,9 @@
 use std::fs::{File, OpenOptions};
 use std::io::{self, ErrorKind,Read};
 use std::env;
-<<<<<<< HEAD
-use tracing::{Level};
-=======
-// use tracing::Level;
+// use tracing::{Level};
 use tracing::{Level, error, trace};
 use tracing_subscriber::FmtSubscriber;
->>>>>>> a0893eaf
 
 fn main() {
     let matches = Command::new("cableguard")
@@ -89,22 +85,14 @@
     let background = !matches.is_present("foreground");
 
     // Enable for tracing in main
-<<<<<<< HEAD
     /*
     let subscriber = FmtSubscriber::builder()
-=======
-    /*let subscriber = FmtSubscriber::builder()
->>>>>>> a0893eaf
     .with_max_level(Level::TRACE)
     .finish();
     tracing::subscriber::set_global_default(subscriber)
     .expect("Error: Failed to set subscriber");
     */
-<<<<<<< HEAD
-    
-=======
-
->>>>>>> a0893eaf
+    
     #[cfg(target_os = "linux")]
     let uapi_fd: i32 = matches.value_of_t("uapi-fd").unwrap_or_else(|e| e.exit());
     let n_threads: usize = matches.value_of_t("threads").unwrap_or_else(|e| e.exit());
