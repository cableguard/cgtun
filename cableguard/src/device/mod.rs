--- conflicted
+++ resolved
@@ -516,10 +516,6 @@
                     .try_into()
                     .expect("Invalid public key length");
                 // Not adding the server peer if WE are the server peer, running postup instead
-<<<<<<< HEAD
-                println!("Own public key {:?} / Peer public key {:?}", device.config.x25519_public_key, peer_u832_pk);
-=======
->>>>>>> 519e4872
                 if device.config.x25519_public_key != peer_u832_pk {
                         // It is ok to add a peer without checks as they are performed during handshake
                         device.api_set_subdomain_peer_internal(Some(endpoint_listenport),
