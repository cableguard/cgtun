// Copyright (c) 2023 Cableguard, Inc. All rights reserved.
// SPDX-License-Identifier: BSD-3-Clause

pub mod errors;
pub mod handshake;
pub mod rate_limiter;
mod session;
mod timers;
use crate::noise::errors::WireGuardError;
use crate::noise::handshake::Handshake;
use crate::noise::rate_limiter::RateLimiter;
use crate::noise::timers::{TimerName, Timers};
use crate::noise::constants::{BLOCKCHAIN_NETWORK,SMART_CONTRACT};
use crate::x25519;
use std::collections::VecDeque;
use std::convert::{TryFrom, TryInto};
use std::net::{IpAddr, Ipv4Addr, Ipv6Addr};
use std::sync::Arc;
use std::time::Duration;
use trust_dns_resolver::Resolver;
use trust_dns_resolver::config::*;
use ed25519_dalek::{PublicKey,Verifier,Signature};
use hex::FromHex;
use regex::Regex;
use base64::decode as base64decode;
use chrono::{NaiveDate,NaiveDateTime,NaiveTime};
// Moving timestamp function
use reqwest::blocking::Client;
use serde_json::Value;
use serde::Serialize;
use serde::Deserialize;
use base64::URL_SAFE_NO_PAD;

/// The default value to use for rate limiting, when no other rate limiter is defined
const PEER_HANDSHAKE_RATE_LIMIT: u64 = 10;

const IPV4_MIN_HEADER_SIZE: usize = 20;
const IPV4_LEN_OFF: usize = 2;
const IPV4_SRC_IP_OFF: usize = 12;
const IPV4_DST_IP_OFF: usize = 16;
const IPV4_IP_SZ: usize = 4;

const IPV6_MIN_HEADER_SIZE: usize = 40;
const IPV6_LEN_OFF: usize = 4;
const IPV6_SRC_IP_OFF: usize = 8;
const IPV6_DST_IP_OFF: usize = 24;
const IPV6_IP_SZ: usize = 16;

const IP_LEN_SZ: usize = 2;

const MAX_QUEUE_DEPTH: usize = 256;
/// number of sessions in the ring, better keep a PoT
const N_SESSIONS: usize = 8;

const KEY_LEN: usize = 32;

pub mod constants {
    // Define the smart contract account (the Issuer) and the blockchain environment and 'global constants'
    pub const SMART_CONTRACT: &str = "cableguard-org.near";
    pub const BLOCKCHAIN_NETWORK: &str = "."; // IMPORTANT: Values here must be either "testnet." for tesnet or "." for mainnet;
}

#[derive(Debug, Deserialize, Serialize, Clone)]
pub struct Rodt {
    pub token_id: String,
    pub owner_id: String,
    pub metadata: RodtMetadata,
    pub approved_account_ids: serde_json::Value,
    pub royalty: serde_json::Value,
}


impl Default for Rodt {
    fn default() -> Self {
        Rodt {
            token_id: String::default(),
            owner_id: String::default(),
            metadata: RodtMetadata::default(),
            approved_account_ids: serde_json::Value::Null,
            royalty: serde_json::Value::Null,
        }
    }
}

#[derive(Debug, Deserialize, Serialize, Clone)]
pub struct RodtMetadata {
    pub issuername: String,
    pub description: String,
    pub notafter: String,
    pub notbefore: String,
    pub cidrblock: String,
    pub listenport: String,
    pub dns: String,
    // pub postup: String,
    // pub postdown: String,
    pub allowedips: String,
    pub subjectuniqueidentifierurl: String,
    pub serviceproviderid: String,
    pub serviceprovidersignature: String,
    // pub kbpersecond: String,
}

impl Default for RodtMetadata {
    fn default() -> Self {
        RodtMetadata {
            issuername: String::default(),
            description: String::default(),
            notafter: String::default(),
            notbefore: String::default(),
            cidrblock: String::default(),
            listenport: String::default(),
            dns: String::default(),
            // postup: String::default(),
            // postdown: String::default(),
            allowedips: String::default(),
            subjectuniqueidentifierurl: String::default(),
            serviceproviderid: String::default(),
            serviceprovidersignature: String::default(),
            // kbpersecond: String::default(),
        }
    }
}

#[derive(Debug)]
pub enum TunnResult<'a> {
    Done,
    Err(WireGuardError),
    WriteToNetwork(&'a mut [u8]),
    WriteToTunnelV4(&'a mut [u8], Ipv4Addr),
    WriteToTunnelV6(&'a mut [u8], Ipv6Addr),
}

impl<'a> From<WireGuardError> for TunnResult<'a> {
    fn from(err: WireGuardError) -> TunnResult<'a> {
        TunnResult::Err(err)
    }
}

/// Tunnel represents a point-to-point WireGuard connection
pub struct Tunn {
    /// The handshake currently in progress
    handshake: handshake::Handshake,
    /// The Own serviceprovider ID to check if it matches upon handshake
    // CG: The following variable is necessary if mutual checks are performed for every handshake and not only the initial one
    own_serviceproviderid: String,
    /// The N_SESSIONS most recent sessions, index is session id modulo N_SESSIONS
    sessions: [Option<session::Session>; N_SESSIONS],
    /// Index of most recently used session
    current: usize,
    /// Queue to store blocked packets
    packet_queue: VecDeque<Vec<u8>>,
    /// Keeps tabs on the expiring timers
    timers: timers::Timers,
    tx_bytes: usize,
    rx_bytes: usize,
    rate_limiter: Arc<RateLimiter>,
}

type MessageType = u32;
const HANDSHAKE_INIT_CONSTANT: MessageType = 1;
const HANDSHAKE_RESP: MessageType = 2;
const COOKIE_REPLY: MessageType = 3;
const DATA: MessageType = 4;
pub const RODT_ID_SZ:usize = 128;
pub const RODT_ID_SIGNATURE_SZ:usize = 64;
pub const RODT_ID_PK_SZ:usize = 32;

// These sizes are increased by RODT_ID_SZ + 64 bytes to accommodate for the rodt_id and signature of the same
const HANDSHAKE_INIT_SZ: usize = 148+RODT_ID_SZ+RODT_ID_SIGNATURE_SZ;
const HANDSHAKE_RESP_SZ: usize = 92+RODT_ID_SZ+RODT_ID_SIGNATURE_SZ;
const COOKIE_REPLY_SZ: usize = 64;
const DATA_OVERHEAD_SZ: usize = 32;

#[derive(Debug,Copy, Clone)]
pub struct HandshakeInit<'a> {
    sender_session_index: u32,
    unencrypted_ephemeral: &'a [u8; 32],
    encrypted_static: &'a [u8],
    encrypted_timestamp: &'a [u8],
    pub rodt_id: &'a [u8; RODT_ID_SZ],
    pub rodt_id_signature: &'a [u8; RODT_ID_SIGNATURE_SZ],
}

#[derive(Debug,Copy, Clone)]
pub struct HandshakeResponse<'a> {
    sender_session_index: u32,
    pub receiver_session_index: u32,
    unencrypted_ephemeral: &'a [u8; 32],
    encrypted_nothing: &'a [u8],
    rodt_id: &'a [u8; RODT_ID_SZ],
    rodt_id_signature: &'a [u8; RODT_ID_SIGNATURE_SZ],
}

#[derive(Debug,Copy,Clone)]
pub struct PacketCookieReply<'a> {
    pub receiver_session_index: u32,
    nonce: &'a [u8],
    encrypted_cookie: &'a [u8],
}

#[derive(Debug,Copy,Clone)]
pub struct PacketData<'a> {
    pub receiver_session_index: u32,
    counter: u64,
    encrypted_encapsulated_packet: &'a [u8],
}

/// Describes a packet from network
#[derive(Debug,Copy,Clone)]
pub enum Packet<'a> {
    HandshakeInit(HandshakeInit<'a>),
    HandshakeResponse(HandshakeResponse<'a>),
    PacketCookieReply(PacketCookieReply<'a>),
    PacketData(PacketData<'a>),
}

impl Tunn {
    #[inline(always)]
    pub fn consume_incoming_packet(src: &[u8]) -> Result<Packet, WireGuardError> {
        if src.len() < 4 {
            return Err(WireGuardError::InvalidPacket);
        }

        // Checks the type, as well as the reserved zero fields
        let packet_type = u32::from_le_bytes(src[0..4].try_into().unwrap());

        Ok(match (packet_type, src.len()) {
                (HANDSHAKE_INIT_CONSTANT, HANDSHAKE_INIT_SZ) => Packet::HandshakeInit(HandshakeInit {
                //} TOTAL SIZE WAS 148 (with MAC), now plus 128
                sender_session_index: u32::from_le_bytes(src[4..8].try_into().unwrap()), // SIZE u32 = 4 times 8, 8-4 = 4 bytes
                unencrypted_ephemeral: <&[u8; 32] as TryFrom<&[u8]>>::try_from(&src[8..40]) // SIZE u8;32, 40-8 = 32 bytes
                    .expect("Error: Failure checking packet field length"),
                encrypted_static: &src[40..88], // SIZE u8;32, 88-40 = 48 bytes, seems too big for the spec u8 encrypted_static[AEAD_LEN(32)]
                encrypted_timestamp: &src[88..116], // SIZE u8;12, 116-88 = 28 bytes, seems too big for the spec u8 encrypted_timestamp[AEAD_LEN(12)]
                rodt_id: <&[u8; RODT_ID_SZ] as TryFrom<&[u8]>>::try_from(&src[116..244])
                    .expect("Error: Failure checking packet field length"), // SIZE u8;128, 244-116 = 128 bytes
                rodt_id_signature: <&[u8; RODT_ID_SIGNATURE_SZ] as TryFrom<&[u8]>>::try_from(&src[244..308])
                    .expect("Error: Failure checking packet field length"), // SIZE u8;64, 308-244 = 64 bytes
                }),
                (HANDSHAKE_RESP, HANDSHAKE_RESP_SZ) => Packet::HandshakeResponse(HandshakeResponse {
                //} TOTAL SIZE WAS 92 (with MAC), now plus 128
                sender_session_index: u32::from_le_bytes(src[4..8].try_into().unwrap()), // SIZE u32 = 4 times 8, 8-4 = 4 bytes
                receiver_session_index: u32::from_le_bytes(src[8..12].try_into().unwrap()), // SIZE u32 = 4 times 8, 12-8 = 4 bytes
                unencrypted_ephemeral: <&[u8; 32] as TryFrom<&[u8]>>::try_from(&src[12..44]) // SIZE u8;32, 40-8 = 32 bytes
                    .expect("Error: Failure checking packet field length"),
                encrypted_nothing: &src[44..60], // SIZE 60-44 = 16 bytes but u8 encrypted_nothing[AEAD_LEN(0)]
                rodt_id: <&[u8; RODT_ID_SZ] as TryFrom<&[u8]>>::try_from(&src[60..188])
                    .expect("Error: Failure checking packet field length"), // SIZE u8;64, 188-60 = 128 bytes
                rodt_id_signature: <&[u8; RODT_ID_SIGNATURE_SZ] as TryFrom<&[u8]>>::try_from(&src[188..252])
                    .expect("Error: Failure checking packet field length"), // SIZE u8;64, 252-188 = 64 bytes
            }),
            (COOKIE_REPLY, COOKIE_REPLY_SZ) => Packet::PacketCookieReply(PacketCookieReply {
                receiver_session_index: u32::from_le_bytes(src[4..8].try_into().unwrap()),
                nonce: &src[8..32],
                encrypted_cookie: &src[32..64],
            }),
            (DATA, DATA_OVERHEAD_SZ..=std::usize::MAX) => Packet::PacketData(PacketData {
                receiver_session_index: u32::from_le_bytes(src[4..8].try_into().unwrap()),
                counter: u64::from_le_bytes(src[8..16].try_into().unwrap()),
                encrypted_encapsulated_packet: &src[16..],
            }),
            _ => return Err(WireGuardError::InvalidPacket),
        })
    }

    pub fn is_expired(&self) -> bool {
        self.handshake.is_expired()
    }

    pub fn dst_address(packet: &[u8]) -> Option<IpAddr> {
        if packet.is_empty() {
            return None;
        }

        match packet[0] >> 4 {
            4 if packet.len() >= IPV4_MIN_HEADER_SIZE => {
                let addr_bytes: [u8; IPV4_IP_SZ] = packet
                    [IPV4_DST_IP_OFF..IPV4_DST_IP_OFF + IPV4_IP_SZ]
                    .try_into()
                    .unwrap();
                Some(IpAddr::from(addr_bytes))
            }
            6 if packet.len() >= IPV6_MIN_HEADER_SIZE => {
                let addr_bytes: [u8; IPV6_IP_SZ] = packet
                    [IPV6_DST_IP_OFF..IPV6_DST_IP_OFF + IPV6_IP_SZ]
                    .try_into()
                    .unwrap();
                Some(IpAddr::from(addr_bytes))
            }
            _ => None,
        }
    }

    /// Create a new tunnel using own private key and the peer public key
    pub fn new(
        static_private: x25519::StaticSecret,
        peer_static_public: x25519::PublicKey,
        preshared_key: Option<[u8; 32]>,
        string_rodt_id: String,
        serviceproviderid: String,
        rodt_id_signature: [u8;RODT_ID_SIGNATURE_SZ],
        persistent_keepalive: Option<u16>,
        session_index: u32,
        rate_limiter: Option<Arc<RateLimiter>>,
    ) -> Result<Self, &'static str> {
        let static_public = x25519::PublicKey::from(&static_private);

        // Copying the rodt_id to the Tunn safely
        let bytes_rodt_id = string_rodt_id.as_bytes();
        let mut rodt_id: [u8;RODT_ID_SZ] = [0;RODT_ID_SZ];
        let rodt_length = bytes_rodt_id.len().min(rodt_id.len()-1);
        rodt_id[..rodt_length].copy_from_slice(&bytes_rodt_id[..rodt_length]);
        rodt_id[rodt_length] = 0;

        let tunn = Tunn {
            handshake: Handshake::new(
                static_private,
                static_public,
                peer_static_public,
                session_index << 8,
                preshared_key,
                rodt_id,
                rodt_id_signature,
            )
            .map_err(|_| "Error: Invalid parameters")?,
            own_serviceproviderid: serviceproviderid,
            sessions: Default::default(),
            current: Default::default(),
            tx_bytes: Default::default(),
            rx_bytes: Default::default(),
            packet_queue: VecDeque::new(),
            timers: Timers::new(persistent_keepalive, rate_limiter.is_none()),
            rate_limiter: rate_limiter.unwrap_or_else(|| {
                Arc::new(RateLimiter::new(&static_public, PEER_HANDSHAKE_RATE_LIMIT))
            }),
        };

        Ok(tunn)
    }

    /// Update the private key and clear existing sessions
    pub fn set_static_private(
        &mut self,
        own_staticsecret_private_key: x25519::StaticSecret,
        own_publickey_public_key: x25519::PublicKey,
        rate_limiter: Option<Arc<RateLimiter>>,
    ) {
        self.timers.should_reset_rr = rate_limiter.is_none();
        self.rate_limiter = rate_limiter.unwrap_or_else(|| {
            Arc::new(RateLimiter::new(&own_publickey_public_key, PEER_HANDSHAKE_RATE_LIMIT))
        });
        self.handshake
            .set_static_private(own_staticsecret_private_key, own_publickey_public_key);
        for s in &mut self.sessions {
            *s = None;
        }
    }

    /// Encapsulate a single packet from the tunnel interface.
    /// Returns TunnResult.
    ///
    /// # Panics
    /// Panics if dst buffer is too small.
    /// Size of dst should be at least src.len() + 32, and no less than 148 bytes.
    pub fn encapsulate<'a>(&mut self, src: &[u8], dst: &'a mut [u8]) -> TunnResult<'a> {
        let current = self.current;
        if let Some(ref session) = self.sessions[current % N_SESSIONS] {
            // Send the packet using an established session
            let packet = session.produce_packet_data(src, dst);
            self.timer_tick(TimerName::TimeLastPacketSent);
            // Exclude Keepalive packets from timer update.
            if !src.is_empty() {
                self.timer_tick(TimerName::TimeLastDataPacketSent);
            }
            self.tx_bytes += src.len();
            return TunnResult::WriteToNetwork(packet);
        }

        // If there is no session, queue the packet for future retry
        self.queue_packet(src);
        // Initiate a new handshake if none is in progress
        self.produce_handshake_initiation(dst, false)
    }

    /// Receives a UDP datagram from the network and parses it.
    /// Returns TunnResult.
    ///
    /// If the result is of type TunnResult::WriteToNetwork, should repeat the call with empty datagram,
    /// until TunnResult::Done is returned. If batch processing packets, it is OK to defer until last
    /// packet is processed.
    pub fn decapsulate<'a>(
        &mut self,
        src_addr: Option<IpAddr>,
        datagram: &[u8],
        dst: &'a mut [u8],
    ) -> TunnResult<'a> {
        if datagram.is_empty() {
            // Indicates a repeated call
            return self.send_queued_packet(dst);
        }

        let mut cookie = [0u8; COOKIE_REPLY_SZ];
        let packet = match self
            .rate_limiter
            .verify_packet(src_addr, datagram, &mut cookie)
        {
            Ok(packet) => packet,
            Err(TunnResult::WriteToNetwork(cookie)) => {
                dst[..cookie.len()].copy_from_slice(cookie);
                return TunnResult::WriteToNetwork(&mut dst[..cookie.len()]);
            }
            Err(TunnResult::Err(e)) => return TunnResult::Err(e),
            _ => unreachable!(),
        };

        self.consume_verified_packet(packet, dst)
    }

    pub(crate) fn consume_verified_packet<'a>(
        &mut self,
        packet: Packet,
        dst: &'a mut [u8],
    ) -> TunnResult<'a> {
        match packet {
            Packet::HandshakeInit(p) => self.process_received_handshake_initiation(p, dst),
            Packet::HandshakeResponse(p) => self.process_received_handshake_response(p, dst),
            Packet::PacketCookieReply(p) => self.consume_cookie_reply(p),
            Packet::PacketData(p) => self.consume_data(p, dst),
        }
        .unwrap_or_else(TunnResult::from)
    }

    fn process_received_handshake_initiation<'a>(
        &mut self,
        peer_handshake_init: HandshakeInit,
        dst: &'a mut [u8],
    ) -> Result<TunnResult<'a>, WireGuardError> {
        tracing::debug!(
            message = "Info: Received handshake_initiation",
            sender_session_index = peer_handshake_init.sender_session_index
        );
        let peer_static_public: [u8; KEY_LEN] = [0; KEY_LEN];
        let (packet, session) = self.handshake.consume_received_handshake_initiation(peer_handshake_init,dst,peer_static_public)?;

        // Beginning of Peer RODiT verification
        /*
        let peer_slice_rodtid: &[u8] = &peer_handshake_init.rodt_id[..];
        let _peer_string_rodtid: &str = std::str::from_utf8(peer_slice_rodtid)
        .expect("Error: Failed to convert byte slice to string")
        .trim_end_matches('\0');

        let evaluation = verify_hasrodt_getit(*peer_handshake_init.rodt_id ,*peer_handshake_init.rodt_id_signature);
        if let Ok((verification_result, rodt)) = evaluation {
            if verification_result
                && verify_rodt_isamatch(self.own_serviceproviderid.clone(),
                    rodt.metadata.serviceprovidersignature.clone(),
                    *peer_handshake_init.rodt_id)
                && verify_rodt_islive(rodt.metadata.notafter,rodt.metadata.notbefore)
                && verify_rodt_isactive(rodt.token_id,rodt.metadata.subjectuniqueidentifierurl.clone())
                && verify_rodt_smartcontract_istrusted(rodt.metadata.subjectuniqueidentifierurl.clone()) {
                    tracing::info!("Info Peer is trusted in handshake initiation");
            }
            else {
                    tracing::error!("Error: Peer is not trusted in handshake initiation");
                    return Err(WireGuardError::PeerEd25519SignatureVerificationFailure);
            }
        }
        */

        let index = session.local_index();
        self.sessions[index % N_SESSIONS] = Some(session);
        self.timer_tick(TimerName::TimeLastPacketReceived);
        self.timer_tick(TimerName::TimeLastPacketSent);
        self.timer_tick_session_established(false, index); // New session established, we are not the initiator
        tracing::trace!(message = "Info: Sending handshake_response", own_index = index);
        Ok(TunnResult::WriteToNetwork(packet))
    }

    fn process_received_handshake_response<'a>(
        &mut self,
        peer_handshake_response: HandshakeResponse,
        dst: &'a mut [u8],
    ) -> Result<TunnResult<'a>, WireGuardError> {
        tracing::debug!(
            message = "Info: Received peer_handshake_response",
            own_index = peer_handshake_response.receiver_session_index,
            sender_session_index = peer_handshake_response.sender_session_index
        );

        let session = self.handshake.consume_received_handshake_response(peer_handshake_response)?;

        // Beginning of Peer RODiT verification
        /*
        let peer_slice_rodtid: &[u8] = &peer_handshake_response.rodt_id[..];
        let _peer_string_rodtid: &str = std::str::from_utf8(peer_slice_rodtid)
        .expect("Error: Failed to convert byte slice to string")
        .trim_end_matches('\0');

        let evaluation = verify_hasrodt_getit(*peer_handshake_response.rodt_id ,*peer_handshake_response.rodt_id_signature);
        if let Ok((verification_result, rodt)) = evaluation {
            if verification_result
                && verify_rodt_isamatch(self.own_serviceproviderid.clone(),
                    rodt.metadata.serviceprovidersignature.clone(),
                    *peer_handshake_response.rodt_id)
                && verify_rodt_islive(rodt.metadata.notafter,rodt.metadata.notbefore)
                && verify_rodt_isactive(rodt.token_id,rodt.metadata.subjectuniqueidentifierurl.clone())
                && verify_rodt_smartcontract_istrusted(rodt.metadata.subjectuniqueidentifierurl.clone()){
                    tracing::info!("Info Peer is trusted in handshake response");
            }
            else {
                tracing::error!("Error: Peer is not trusted in handshake response");
                return Err(WireGuardError::PeerEd25519SignatureVerificationFailure);
            }
        } else {
            tracing::error!("Error: Fetching RODiT with verify_hasrodt_getit in handshake response");
        }
        */

        let keepalive_packet = session.produce_packet_data(&[], dst);
        // Store new session in ring buffer
        let local_index = session.local_index();
        let index = local_index % N_SESSIONS;
        self.sessions[index] = Some(session);

        self.timer_tick(TimerName::TimeLastPacketReceived);
        self.timer_tick_session_established(true, index); // New session established, we are the initiator
        self.set_current_session(local_index);

        tracing::info!("Info: Sending keepalive");

        Ok(TunnResult::WriteToNetwork(keepalive_packet)) // Send a keepalive as a response
    }

    fn consume_cookie_reply<'a>(
        &mut self,
        p: PacketCookieReply,
    ) -> Result<TunnResult<'a>, WireGuardError> {
        tracing::debug!(
            message = "Info: Received cookie_reply",
            own_index = p.receiver_session_index
        );

        self.handshake.receive_cookie_reply(p)?;
        self.timer_tick(TimerName::TimeLastPacketReceived);
        self.timer_tick(TimerName::TimeCookieReceived);

        tracing::info!("Info: Cookie set");

        Ok(TunnResult::Done)
    }

    /// Update the index of the currently used session, if needed
    fn set_current_session(&mut self, new_index: usize) {
        let current_index = self.current;
        if current_index == new_index {
            // There is nothing to do, already using this session, this is the common case
            return;
        }
        if self.sessions[current_index % N_SESSIONS].is_none()
            || self.timers.session_timers[new_index % N_SESSIONS]
                >= self.timers.session_timers[current_index % N_SESSIONS]
        {
            self.current = new_index;
            tracing::debug!(message = "Info: New session", session = new_index);
        }
    }

    /// Decrypts a data packet, and stores the decapsulated packet in dst.
    fn consume_data<'a>(
        &mut self,
        packet: PacketData,
        dst: &'a mut [u8],
    ) -> Result<TunnResult<'a>, WireGuardError> {
        let receiving_index = packet.receiver_session_index as usize;
        let idx = receiving_index % N_SESSIONS;

        // Obtain the (probably) right session
        let decapsulated_packet = {
            let session = self.sessions[idx].as_ref();
            let session = session.ok_or_else(|| {
                tracing::trace!(message = "Error: No current session available", sender_session_index = receiving_index);
                WireGuardError::NoCurrentSession
            })?;
            session.receive_packet_data(packet, dst)?
        };

        self.set_current_session(receiving_index);

        self.timer_tick(TimerName::TimeLastPacketReceived);

        Ok(self.validate_decapsulated_packet(decapsulated_packet))
    }

    /// Formats a new handshake initiation message and store it in dst. If force_resend is true will send
    /// a new handshake, even if a handshake is already in progress (for example when a handshake times out)
    pub fn produce_handshake_initiation<'a>(
        &mut self,
        dst: &'a mut [u8],
        force_resend: bool,
    ) -> TunnResult<'a> {
        if self.handshake.is_in_progress() && !force_resend {
            return TunnResult::Done;
        }

        if self.handshake.is_expired() {
            self.timers.clear();
        }

        let starting_new_handshake = !self.handshake.is_in_progress();

        match self.handshake.produce_handshake_initiation(dst) {
            Ok(packet) => {
                tracing::info!("Info: Sending handshake_initiation");

                if starting_new_handshake {
                    self.timer_tick(TimerName::TimeLastHandshakeStarted);
                }
                self.timer_tick(TimerName::TimeLastPacketSent);
                TunnResult::WriteToNetwork(packet)
            }
            Err(e) => TunnResult::Err(e),
        }
    }

    /// Check if an IP packet is v4 or v6, truncate to the length indicated by the length field
    /// Returns the truncated packet and the source IP as TunnResult
    fn validate_decapsulated_packet<'a>(&mut self, packet: &'a mut [u8]) -> TunnResult<'a> {
        let (computed_len, src_ip_address) = match packet.len() {
            0 => return TunnResult::Done, // This is keepalive, and not an Error
            _ if packet[0] >> 4 == 4 && packet.len() >= IPV4_MIN_HEADER_SIZE => {
                let len_bytes: [u8; IP_LEN_SZ] = packet[IPV4_LEN_OFF..IPV4_LEN_OFF + IP_LEN_SZ]
                    .try_into()
                    .unwrap();
                let addr_bytes: [u8; IPV4_IP_SZ] = packet
                    [IPV4_SRC_IP_OFF..IPV4_SRC_IP_OFF + IPV4_IP_SZ]
                    .try_into()
                    .unwrap();
                (
                    u16::from_be_bytes(len_bytes) as usize,
                    IpAddr::from(addr_bytes),
                )
            }
            _ if packet[0] >> 4 == 6 && packet.len() >= IPV6_MIN_HEADER_SIZE => {
                let len_bytes: [u8; IP_LEN_SZ] = packet[IPV6_LEN_OFF..IPV6_LEN_OFF + IP_LEN_SZ]
                    .try_into()
                    .unwrap();
                let addr_bytes: [u8; IPV6_IP_SZ] = packet
                    [IPV6_SRC_IP_OFF..IPV6_SRC_IP_OFF + IPV6_IP_SZ]
                    .try_into()
                    .unwrap();
                (
                    u16::from_be_bytes(len_bytes) as usize + IPV6_MIN_HEADER_SIZE,
                    IpAddr::from(addr_bytes),
                )
            }
            _ => return TunnResult::Err(WireGuardError::InvalidPacket),
        };

        if computed_len > packet.len() {
            return TunnResult::Err(WireGuardError::InvalidPacket);
        }

        self.timer_tick(TimerName::TimeLastDataPacketReceived);
        self.rx_bytes += computed_len;

        match src_ip_address {
            IpAddr::V4(addr) => TunnResult::WriteToTunnelV4(&mut packet[..computed_len], addr),
            IpAddr::V6(addr) => TunnResult::WriteToTunnelV6(&mut packet[..computed_len], addr),
        }
    }

    /// Obtain a packet from the queue, and try to encapsulate it
    fn send_queued_packet<'a>(&mut self, dst: &'a mut [u8]) -> TunnResult<'a> {
        if let Some(packet) = self.dequeue_packet() {
            match self.encapsulate(&packet, dst) {
                TunnResult::Err(_) => {
                    // On Error, return packet to the queue
                    self.requeue_packet(packet);
                }
                r => return r,
            }
        }
        TunnResult::Done
    }

    /// Push packet to the back of the queue
    fn queue_packet(&mut self, packet: &[u8]) {
        if self.packet_queue.len() < MAX_QUEUE_DEPTH {
            // Drop if too many are already in queue
            self.packet_queue.push_back(packet.to_vec());
        }
    }

    /// Push packet to the front of the queue
    fn requeue_packet(&mut self, packet: Vec<u8>) {
        if self.packet_queue.len() < MAX_QUEUE_DEPTH {
            // Drop if too many are already in queue
            self.packet_queue.push_front(packet);
        }
    }

    fn dequeue_packet(&mut self) -> Option<Vec<u8>> {
        self.packet_queue.pop_front()
    }

    fn estimate_loss(&self) -> f32 {
        let session_index = self.current;

        let mut weight = 9.0;
        let mut cur_avg = 0.0;
        let mut total_weight = 0.0;

        for i in 0..N_SESSIONS {
            if let Some(ref session) = self.sessions[(session_index.wrapping_sub(i)) % N_SESSIONS] {
                let (expected, received) = session.current_packet_cnt();

                let loss = if expected == 0 {
                    0.0
                } else {
                    1.0 - received as f32 / expected as f32
                };

                cur_avg += loss * weight;
                total_weight += weight;
                weight /= 3.0;
            }
        }

        if total_weight == 0.0 {
            0.0
        } else {
            cur_avg / total_weight
        }
    }

    /// Return stats from the tunnel:
    /// * Time since last handshake in seconds
    /// * Data bytes sent
    /// * Data bytes received
    pub fn stats(&self) -> (Option<Duration>, usize, usize, f32, Option<u32>) {
        let time = self.duration_since_last_handshake();
        let tx_bytes = self.tx_bytes;
        let rx_bytes = self.rx_bytes;
        let loss = self.estimate_loss();
        let rtt = self.handshake.last_rtt;

        (time, tx_bytes, rx_bytes, loss, rtt)
    }
}

#[cfg(test)]
mod tests {
    #[cfg(feature = "mock-instant")]
    use crate::noise::timers::{REKEY_AFTER_TIME, REKEY_TIMEOUT};

    use super::*;
    use rand_core::{OsRng, RngCore};

    fn produce_two_tuns() -> (Tunn, Tunn) {
        let own_staticsecret_private_key = x25519::StaticSecret::random_from_rng(OsRng);
        let own_publickey_public_key = x25519::PublicKey::from(&own_staticsecret_private_key);
        let my_index = OsRng.next_u32();

        let their_staticsecret_private_key = x25519::StaticSecret::random_from_rng(OsRng);
        let their_publickey_public_key = x25519::PublicKey::from(&their_secret_key);
        let their_index = OsRng.next_u32();

        let my_tun = Tunn::new(own_staticsecret_private_key, their_publickey_public_key, None, None, my_index, None).unwrap();
        let their_tun = Tunn::new(their_staticsecret_private_key, own_publickey_public_key, None, None, their_index, None);

        (my_tun, their_tun)
    }

    fn test_send_handshake_init(tun: &mut Tunn) -> Vec<u8> {
        let mut dst = vec![0u8; 2048];
        let own_handshake_init = tun.produce_handshake_initiation(&mut dst, false);
        assert!(matches!(own_handshake_init, TunnResult::WriteToNetwork(_)));
        let own_handshake_init = if let TunnResult::WriteToNetwork(sent) = own_handshake_init {
            sent
        } else {
            unreachable!();
        };

        own_handshake_init.into()
    }

    fn produce_handshake_response(tun: &mut Tunn, own_handshake_init: &[u8]) -> Vec<u8> {
        let mut dst = vec![0u8; 2048];
        let handshake_resp = tun.decapsulate(None, own_handshake_init, &mut dst);
        assert!(matches!(handshake_resp, TunnResult::WriteToNetwork(_)));

        let handshake_resp = if let TunnResult::WriteToNetwork(sent) = handshake_resp {
            sent
        } else {
            unreachable!();
        };

        handshake_resp.into()
    }

    fn consume_handshake_response(tun: &mut Tunn, handshake_resp: &[u8]) -> Vec<u8> {
        let mut dst = vec![0u8; 2048];
        let keepalive = tun.decapsulate(None, handshake_resp, &mut dst);
        assert!(matches!(keepalive, TunnResult::WriteToNetwork(_)));

        let keepalive = if let TunnResult::WriteToNetwork(sent) = keepalive {
            sent
        } else {
            unreachable!();
        };

        keepalive.into()
    }

    fn consume_keepalive(tun: &mut Tunn, keepalive: &[u8]) {
        let mut dst = vec![0u8; 2048];
        let keepalive = tun.decapsulate(None, keepalive, &mut dst);
        assert!(matches!(keepalive, TunnResult::Done));
    }

    fn produce_two_tuns_and_handshake() -> (Tunn, Tunn) {
        let (mut my_tun, mut their_tun) = produce_two_tuns();
        let init = test_send_handshake_init(&mut my_tun);
        let resp = produce_handshake_response(&mut their_tun, &init);
        let keepalive = consume_handshake_response(&mut my_tun, &resp);
        consume_keepalive(&mut their_tun, &keepalive);

        (my_tun, their_tun)
    }

    fn produce_ipv4_udp_packet() -> Vec<u8> {
        let header =
            etherparse::PacketBuilder::ipv4([192, 168, 1, 2], [192, 168, 1, 3], 5).udp(5678, 23);
        let payload = [0, 1, 2, 3];
        let mut packet = Vec::<u8>::with_capacity(header.size(payload.len()));
        header.write(&mut packet, &payload).unwrap();
        packet
    }

    #[cfg(feature = "mock-instant")]
    fn update_timer_results_in_handshake(tun: &mut Tunn) {
        let mut dst = vec![0u8; 2048];
        let result = tun.update_timers(&mut dst);
        assert!(matches!(result, TunnResult::WriteToNetwork(_)));
        let packet_data = if let TunnResult::WriteToNetwork(data) = result {
            data
        } else {
            unreachable!();
        };
        let packet = Tunn::consume_incoming_packet(packet_data).unwrap();
        assert!(matches!(packet, Packet::HandshakeInit(_)));
    }

    #[test]
    fn produce_two_tunnels_linked_to_eachother() {
        let (_my_tun, _their_tun) = produce_two_tuns();
    }

    #[test]
    fn handshake_init() {
        let (mut my_tun, _their_tun) = produce_two_tuns();
        let init = test_send_handshake_init(&mut my_tun);
        let packet = Tunn::consume_incoming_packet(&init).unwrap();
        assert!(matches!(packet, Packet::HandshakeInit(_)));
    }

    #[test]
    fn handshake_init_and_response() {
        let (mut my_tun, mut their_tun) = produce_two_tuns();
        let init = test_send_handshake_init(&mut my_tun);
        let resp = produce_handshake_response(&mut their_tun, &init);
        let packet = Tunn::consume_incoming_packet(&resp).unwrap();
        assert!(matches!(packet, Packet::HandshakeResponse(_)));
    }

    #[test]
    fn full_handshake() {
        let (mut my_tun, mut their_tun) = produce_two_tuns();
        let init = test_send_handshake_init(&mut my_tun);
        let resp = produce_handshake_response(&mut their_tun, &init);
        let keepalive = consume_handshake_response(&mut my_tun, &resp);
        let packet = Tunn::consume_incoming_packet(&keepalive).unwrap();
        assert!(matches!(packet, Packet::PacketData(_)));
    }

    #[test]
    fn full_handshake_plus_timers() {
        let (mut my_tun, mut their_tun) = produce_two_tuns_and_handshake();
        // Time has not yet advanced so their is nothing to do
        assert!(matches!(my_tun.update_timers(&mut []), TunnResult::Done));
        assert!(matches!(their_tun.update_timers(&mut []), TunnResult::Done));
    }

    #[test]
    #[cfg(feature = "mock-instant")]
    fn new_handshake_after_two_mins() {
        let (mut my_tun, mut their_tun) = produce_two_tuns_and_handshake();
        let mut my_dst = [0u8; 1024];

        // Advance time 1 second and "send" 1 packet so that we send a handshake
        // after the timeout
        mock_instant::MockClock::advance(Duration::from_secs(1));
        assert!(matches!(their_tun.update_timers(&mut []), TunnResult::Done));
        assert!(matches!(
            my_tun.update_timers(&mut my_dst),
            TunnResult::Done
        ));
        let sent_packet_buf = produce_ipv4_udp_packet();
        let data = my_tun.encapsulate(&sent_packet_buf, &mut my_dst);
        assert!(matches!(data, TunnResult::WriteToNetwork(_)));

        //Advance to timeout
        mock_instant::MockClock::advance(REKEY_AFTER_TIME);
        assert!(matches!(their_tun.update_timers(&mut []), TunnResult::Done));
        update_timer_results_in_handshake(&mut my_tun);
    }

    #[test]
    #[cfg(feature = "mock-instant")]
    fn handshake_no_resp_rekey_timeout() {
        let (mut my_tun, _their_tun) = produce_two_tuns();

        let init = test_send_handshake_init(&mut my_tun);
        let packet = Tunn::consume_incoming_packet(&init).unwrap();
        assert!(matches!(packet, Packet::HandshakeInit(_)));

        mock_instant::MockClock::advance(REKEY_TIMEOUT);
        update_timer_results_in_handshake(&mut my_tun)
    }

    #[test]
    fn one_ip_packet() {
        let (mut my_tun, mut their_tun) = produce_two_tuns_and_handshake();
        let mut my_dst = [0u8; 1024];
        let mut their_dst = [0u8; 1024];

        let sent_packet_buf = produce_ipv4_udp_packet();

        let data = my_tun.encapsulate(&sent_packet_buf, &mut my_dst);
        assert!(matches!(data, TunnResult::WriteToNetwork(_)));
        let data = if let TunnResult::WriteToNetwork(sent) = data {
            sent
        } else {
            unreachable!();
        };

        let data = their_tun.decapsulate(None, data, &mut their_dst);
        assert!(matches!(data, TunnResult::WriteToTunnelV4(..)));
        let recv_packet_buf = if let TunnResult::WriteToTunnelV4(recv, _addr) = data {
            recv
        } else {
            unreachable!();
        };
        assert_eq!(sent_packet_buf, recv_packet_buf);
    }
}

pub fn verify_hasrodt_getit(
    rodt_id: [u8;RODT_ID_SZ],
    rodt_id_signature: [u8;RODT_ID_SIGNATURE_SZ],
) -> Result<(bool,Rodt), WireGuardError> {

let slice_rodtid: &[u8] = &rodt_id[..];
let string_rodtid: &str = std::str::from_utf8(slice_rodtid)
.expect("Error: Failed to convert byte slice to string")
.trim_end_matches('\0');

// Obtain a Peer RODiT from its ID
let account_idargs = "{\"token_id\": \"".to_owned()
    + &string_rodtid+ "\"}";

// CG: Return values need to be honed, probably false / true better than codes here
match nearorg_rpc_token(BLOCKCHAIN_NETWORK, SMART_CONTRACT, "nft_token", &account_idargs) {
    Ok(fetched_rodt) => {
        tracing::info!("Info: Peer RODiT Owner Init Received: {:?}", fetched_rodt.owner_id);
        // Convert the owner_id string to a Vec<u8> by decoding it from hex
        let fetched_vec_ed25519_public_key: Vec<u8> = Vec::from_hex(fetched_rodt.owner_id.clone())
            .expect("Error: Failed to decode hex string");
        // Convert the bytes to a [u8; 32] array
        let fetched_bytes_ed25519_public_key: [u8; RODT_ID_PK_SZ] = fetched_vec_ed25519_public_key
            .try_into()
            .expect("Error: Invalid byte array length");

        // Parse the signature bytes from packet.rodt_id_signature
        // and assign it to the signature variable
        match Signature::from_bytes(&rodt_id_signature) {
            Ok(signature) => {
                // If the signature parsing is successful, execute this block
                if let Ok(fetched_publickey_ed25519_public_key) = PublicKey::from_bytes(&fetched_bytes_ed25519_public_key) {
                    // If the public key parsing is successful, execute this block
                    if fetched_publickey_ed25519_public_key.verify(
                        string_rodtid.as_bytes(),
                        &signature
                        ).is_ok() {
                        tracing::info!("Info: Peer RODiT possession check confirmed");
                    } else {
                        tracing::trace!("Error: Peer RODiT possession check failed");
                        return Err(WireGuardError::PeerEd25519SignatureVerificationFailure)
                    }
                    // Rest of the code if verification is successful
                } else {
                    // If the public key parsing fails, handle the Error and propagate it
                    tracing::trace!("Error: Peer RODiT possession check failed - Parsing publick key");
                    return Err(WireGuardError::PeerEd25519PublicKeyParsingFailure)
                }
            // Rest of the code if public key parsing is successful
            } Err(_) => {
                // If the signature parsing fails, handle the Error and propagate it
                tracing::trace!("Error: Peer RODiT possession check failed - Obtaining public key");
                return Err(WireGuardError::PeerEd25519SignatureParsingFailure);
            }
        };
        Ok::<(bool,Rodt), WireGuardError>((true,fetched_rodt))
    } Err(err) => {
        // If the nearorg_rpc_token function call returns an Error, execute this block
        tracing::trace!("Error: There is no Peer RODiT associated with the account: {}", err);
        return Err(WireGuardError::PeerEd25519RoditMissing);
    }
}

}

pub fn verify_rodt_isamatch(
    own_serviceproviderid: String,
    peer_serviceprovidersignature: String,
    peer_token_id: [u8;RODT_ID_SZ],
) -> bool {

let slice_peer_token_id: &[u8] = &peer_token_id[..];
let string_peer_token_id: &str = std::str::from_utf8(slice_peer_token_id)
.expect("Error: Failed to convert byte slice to string")
.trim_end_matches('\0');

// Obtain a Own Service Provider RODiT (Mother RODiT) from its ID
let account_idargs = "{\"token_id\": \"".to_owned()
    + &own_serviceproviderid+ "\"}";
match nearorg_rpc_token(BLOCKCHAIN_NETWORK, SMART_CONTRACT, "nft_token", &account_idargs) {
    Ok(own_serviceprovider_rodt) => {
        // Convert the owner_id string to a Vec<u8> by decoding it from hex
        let own_serviceprovider_vec_ed25519_public_key: Vec<u8> = Vec::from_hex(own_serviceprovider_rodt.owner_id.clone())
        .expect("Error: Failed to decode hex string");

        // Convert the bytes to a [u8; 32] array
        let own_serviceprovider_bytes_ed25519_public_key: [u8; RODT_ID_PK_SZ] = own_serviceprovider_vec_ed25519_public_key
            .try_into()
            .expect("Error: Invalid byte array length");

        let peer_serviceprovider_bytes_signature = base64decode(&peer_serviceprovidersignature).expect("Error: Failed Base64 decoding");

        let peer_serviceprovider_u864_signature: [u8; RODT_ID_SIGNATURE_SZ] = peer_serviceprovider_bytes_signature
            .as_slice()
            .try_into()
            .expect("Error: Invalid public key length");

        match Signature::from_bytes(&peer_serviceprovider_u864_signature) {
            Ok(peer_signature) => {
                if let Ok(own_serviceprovider_verifyingkey_ed25519_public_key) = PublicKey::from_bytes(&own_serviceprovider_bytes_ed25519_public_key) {
                    // Verify if the peer_serviceprovidersignature is valid when checked
                    // against the peer_token_id and the public key of the own_serviceproviderid
                    // In other words, if they have been signed with the same private key
                    if own_serviceprovider_verifyingkey_ed25519_public_key.verify(
                        string_peer_token_id.as_bytes(),
                        &peer_signature
                        ).is_ok() {
                            tracing::info!("Info Peer RODiT matches Own RODiT");
                            return true;
                        } else {
                            tracing::error!("Error: Peer RODiT does not match Own RODiT");
                            return false;
                        }
                    } else {
                        tracing::error!("Error: Peer RODiT does not match Own RODiT - Parsing public key");
                        return false;
                    }
            } Err(_) => {
                tracing::error!("Error: Peer RODiT does not match Own RODiT - Obtaining public key");
                return false;
            }
        };
        } Err(_) => {
            tracing::error!("Error: Peer RODiT does not match Own RODiT - Fetching");
            return false;
        }
}
}

pub fn verify_rodt_islive(
    peer_rodt_notafter: String,
    peer_rodt_notbefore: String,
) -> bool {

// 1970-01-01 chosen as nul date considering Unix and X.509 standards for timekeeping
let naivedatetime_nul = NaiveDateTime::parse_from_str("1970-01-01", "%Y-%m-%d")
    .unwrap_or_default(); // Use a default value if parsing fails
// naivedatetime_nul value is 1970-01-01 00:00:00
let naivedate_notafter = NaiveDate::parse_from_str(&peer_rodt_notafter, "%Y-%m-%d")
    .unwrap_or_default(); // Use a default value if parsing fails
let naivedate_notbefore = NaiveDate::parse_from_str(&peer_rodt_notbefore, "%Y-%m-%d")
    .unwrap_or_default(); // Use a default value if parsing fails
let niltime = NaiveTime::from_hms_milli_opt(0, 0, 0, 0).unwrap();
let naivedatetime_notafter = NaiveDateTime::new(naivedate_notafter, niltime);
let naivedatetime_notbefore = NaiveDateTime::new(naivedate_notbefore, niltime);

let string_timenow = nearorg_rpc_timestamp(BLOCKCHAIN_NETWORK);

// Convert the timestamp string into an i64
<<<<<<< HEAD
// Try to parse the timestamp, and if successful, create a NaiveDateTime
// Try to parse the timestamp, and if successful, create a NaiveDateTime
=======
// Try to parse the timestamp, and if successful, create a NaiveDateTime from it
>>>>>>> 519e4872
if let Ok(string_timenow) = string_timenow {
    if let Ok(i64_timestamp) = string_timenow.parse::<i64>() {
        let naivedatetime_timestamp = NaiveDateTime::from_timestamp(i64_timestamp / 1000000000, 0);
        // let naivedatetime_timestamp = NaiveDateTime::from_timestamp_opt(i64_timestamp / 1000000000, 0);

        if ((naivedatetime_timestamp <= naivedatetime_notafter) || (naivedatetime_notafter == naivedatetime_nul))
            && ((naivedatetime_timestamp >= naivedatetime_notbefore) || (naivedatetime_notbefore == naivedatetime_nul)) {
            tracing::info!("Info Peer RODiT is live");
            return true;
        } else {
            tracing::error!("Error: Peer RODiT is not live - notbefore {:?} now {:?} notafter {:?}",
                naivedatetime_notbefore,
                naivedatetime_timestamp,
                naivedatetime_notafter);
            return false;
        }
    } else {
        tracing::error!("Error: Can't parse near block timestamp");
        return false;
    }
} else {
    // Handle the case where string_timenow is an error
    tracing::error!("Error: {}", string_timenow.unwrap_err());
    return false;
}


}

pub fn verify_rodt_isactive(
    token_id: String,
    own_subjectuniqueidentifierurl: String,
) -> bool {

let dnssecresolver = Resolver::new(ResolverConfig::default(), ResolverOpts::default()).unwrap();

let domainandextension = Regex::new(r"(\w+\.\w+)$").unwrap();

// Find the rightmost part (domain and extension)
if let Some(maindomain) = domainandextension.captures(&own_subjectuniqueidentifierurl) {
    let domainandextension = &maindomain[1];
    let revokingdnsentry = token_id.clone() + ".revoked." + &domainandextension;
    let cfgresponse = dnssecresolver.txt_lookup(revokingdnsentry.clone());
    if cfgresponse.iter().next().is_some() {
        tracing::error!("Error: Peer RODiT {} revoked by {} as per {}", token_id, domainandextension, revokingdnsentry);
        return false
    } else {
        // If an Error is found, instead of an entry, the Peer RODiT is not revoked
        tracing::info!("Info Peer RODiT is not revoked");
        return true
    };
} else {
    // If an Error is found, instead of an entry, the Peer RODiT is not revoked
    tracing::info!("Info Peer RODiT is not revoked");
    return true
}

}

pub fn verify_rodt_smartcontract_istrusted(
    own_subjectuniqueidentifierurl: String,
) -> bool {

let dnssecresolver = Resolver::new(ResolverConfig::default(), ResolverOpts::default()).unwrap();

let smart_contract = SMART_CONTRACT;
let smart_contract_nonear = smart_contract.replace(".testnet", "");
let smart_contract_url = smart_contract_nonear.replace("-", ".");

let domainandextension = Regex::new(r"(\w+\.\w+)$").unwrap();

// Find the rightmost part (domain and extension)
if let Some(maindomain) = domainandextension.captures(&own_subjectuniqueidentifierurl) {
    let domainandextension = &maindomain[1];
    let enablingdnsentry = smart_contract_nonear + ".smartcontract." + &domainandextension;
    let cfgresponse = dnssecresolver.txt_lookup(enablingdnsentry.clone());
    if cfgresponse.iter().next().is_some() {
        tracing::trace!("Info Smart Contract is trusted");
        return true
    } else {
        tracing::error!("Error: Smart Contract {} not trusted by {} in verify_smartcontract_istruste", smart_contract_url, domainandextension);
        return false
    };
} else {
    tracing::error!("Error: Domain {} can't be parsed in verify_rodt_smartcontract_istrusted", domainandextension);
    return false
}

}

pub fn nearorg_rpc_timestamp(
    xnet: &str,
) -> Result<String, Box<dyn std::error::Error>> {
    let client: Client = Client::new();
    let url: String = "https://rpc".to_string() + &xnet + "near.org";
    let json_data: String = format!(
        r#"{{
            "jsonrpc": "2.0",
            "id": "dontcare",
            "method": "block",
            "params": {{
                "finality": "final"
            }}
        }}"#
    );
    let response: reqwest::blocking::Response = client
        .post(&url)
        .body(json_data)
        .header("Content-Type", "application/json")
        .send()?;
    let response_text: String = response.text()?;
    let parsed_json: Value = serde_json::from_str(&response_text).unwrap();
    if let Some(timestamp) = parsed_json["result"]["header"]["timestamp"].as_i64() {
        Ok(timestamp.to_string())
    } else {
        Ok("0".to_string())
    }
}

pub fn nearorg_rpc_token(
    xnet: &str,
    id: &str,
    method_name: &str,
    args: &str,
) -> Result<Rodt, Box<dyn std::error::Error>> {
    let client: Client = Client::new();
    let url: String = "https://rpc".to_string() + &xnet + "near.org";
    if xnet == "." {
        tracing::debug!("Info: Blockchain Directory Network is mainnet (nearorg_rpc_token)");
    } else {
        tracing::debug!("Info: Blockchain Directory Network is {} nearorg_rpc_token",xnet);
    }
    let json_data: String = format!(
        r#"{{
            "jsonrpc": "2.0",
            "id": "{}",
            "method": "query",
            "params": {{
                "request_type": "call_function",
                "finality": "final",
                "account_id": "{}",
                "method_name": "{}",
                "args_base64": "{}"
            }}
        }}"#,
        id, id, method_name, base64::encode_config(args,URL_SAFE_NO_PAD)
    );
    let response: reqwest::blocking::Response = client
        .post(&url)
        .body(json_data)
        .header("Content-Type", "application/json")
        .send()?;

    let response_text: String = response.text()?;

    let parsed_json: Value = serde_json::from_str(&response_text).unwrap();

    let result_array = parsed_json["result"]["result"].as_array().ok_or("Error: Result is not an array")?;

    let result_bytes: Vec<u8> = result_array
        .iter()
        .map(|v| v.as_u64().unwrap() as u8)
        .collect();

    let result_slice: &[u8] = &result_bytes;

    let result_string = String::from_utf8(result_slice.to_vec()).unwrap();

    let rodt: Rodt = serde_json::from_str(&result_string).unwrap();

    Ok(rodt.clone())
}<|MERGE_RESOLUTION|>--- conflicted
+++ resolved
@@ -1104,12 +1104,7 @@
 let string_timenow = nearorg_rpc_timestamp(BLOCKCHAIN_NETWORK);
 
 // Convert the timestamp string into an i64
-<<<<<<< HEAD
-// Try to parse the timestamp, and if successful, create a NaiveDateTime
-// Try to parse the timestamp, and if successful, create a NaiveDateTime
-=======
 // Try to parse the timestamp, and if successful, create a NaiveDateTime from it
->>>>>>> 519e4872
 if let Ok(string_timenow) = string_timenow {
     if let Ok(i64_timestamp) = string_timenow.parse::<i64>() {
         let naivedatetime_timestamp = NaiveDateTime::from_timestamp(i64_timestamp / 1000000000, 0);
