// Copyright (c) 2023 Cableguard, Inc. All rights reserved.
// SPDX-License-Identifier: BSD-3-Clause

pub mod errors;
pub mod handshake;
pub mod rate_limiter;
mod session;
mod timers;
use crate::noise::errors::WireGuardError;
use crate::noise::handshake::Handshake;
use crate::noise::rate_limiter::RateLimiter;
use crate::noise::timers::{TimerName, Timers};
use crate::noise::constants::{BLOCKCHAIN_NETWORK,SMART_CONTRACT};
use crate::x25519;
use std::collections::VecDeque;
use std::convert::{TryFrom, TryInto};
use std::net::{IpAddr, Ipv4Addr, Ipv6Addr};
use std::sync::Arc;
use std::time::Duration;
use trust_dns_resolver::Resolver;
use trust_dns_resolver::config::*;
use ed25519_dalek::{PublicKey,Verifier,Signature};
use hex::FromHex;
use regex::Regex;
use base64::{decode};
use chrono::{NaiveDate,NaiveDateTime,NaiveTime};
// Moving timestamp function
use reqwest::blocking::Client;
use serde_json::Value;
use serde::Serialize;
use serde::Deserialize;
use base64::URL_SAFE_NO_PAD;

/// The default value to use for rate limiting, when no other rate limiter is defined
const PEER_HANDSHAKE_RATE_LIMIT: u64 = 10;

const IPV4_MIN_HEADER_SIZE: usize = 20;
const IPV4_LEN_OFF: usize = 2;
const IPV4_SRC_IP_OFF: usize = 12;
const IPV4_DST_IP_OFF: usize = 16;
const IPV4_IP_SZ: usize = 4;

const IPV6_MIN_HEADER_SIZE: usize = 40;
const IPV6_LEN_OFF: usize = 4;
const IPV6_SRC_IP_OFF: usize = 8;
const IPV6_DST_IP_OFF: usize = 24;
const IPV6_IP_SZ: usize = 16;

const IP_LEN_SZ: usize = 2;

const MAX_QUEUE_DEPTH: usize = 256;
/// number of sessions in the ring, better keep a PoT
const N_SESSIONS: usize = 8;

const KEY_LEN: usize = 32;

pub mod constants {
    // Define the smart contract account (the Issuer) and the blockchain environment and 'global constants'
<<<<<<< HEAD
    pub const SMART_CONTRACT: &str = "cableguard-org.near";
    pub const BLOCKCHAIN_NETWORK: &str = "."; // IMPORTANT: Values here must be either ".testnet." for tesnet or "." for mainnet;
=======
    pub const SMART_CONTRACT: &str = "cableguard-org.testnet";
    pub const BLOCKCHAIN_NETWORK: &str = ".testnet."; // IMPORTANT: Values here must be either "testnet." for tesnet or "." for mainnet;
>>>>>>> ce8f8e03
}

#[derive(Debug, Deserialize, Serialize, Clone)]
pub struct Rodt {
    pub token_id: String,
    pub owner_id: String,
    pub metadata: RodtMetadata,
    pub approved_account_ids: serde_json::Value,
    pub royalty: serde_json::Value,
}


impl Default for Rodt {
    fn default() -> Self {
        Rodt {
            token_id: String::default(),
            owner_id: String::default(),
            metadata: RodtMetadata::default(),
            approved_account_ids: serde_json::Value::Null,
            royalty: serde_json::Value::Null,
        }
    }
}

#[derive(Debug, Deserialize, Serialize, Clone)]
pub struct RodtMetadata {
    pub issuername: String,
    pub description: String,
    pub notafter: String,
    pub notbefore: String,
    pub cidrblock: String,
    pub listenport: String,
    pub dns: String,
    pub postup: String,
    pub postdown: String,
    pub allowedips: String,
    pub subjectuniqueidentifierurl: String,
    pub serviceproviderid: String,
    pub serviceprovidersignature: String,
    pub kbpersecond: String,
}

impl Default for RodtMetadata {
    fn default() -> Self {
        RodtMetadata {
            issuername: String::default(),
            description: String::default(),
            notafter: String::default(),
            notbefore: String::default(),
            cidrblock: String::default(),
            listenport: String::default(),
            dns: String::default(),
            postup: String::default(),
            postdown: String::default(),
            allowedips: String::default(),
            subjectuniqueidentifierurl: String::default(),
            serviceproviderid: String::default(),
            serviceprovidersignature: String::default(),
            kbpersecond: String::default(),
        }
    }
}

#[derive(Debug)]
pub enum TunnResult<'a> {
    Done,
    Err(WireGuardError),
    WriteToNetwork(&'a mut [u8]),
    WriteToTunnelV4(&'a mut [u8], Ipv4Addr),
    WriteToTunnelV6(&'a mut [u8], Ipv6Addr),
}

impl<'a> From<WireGuardError> for TunnResult<'a> {
    fn from(err: WireGuardError) -> TunnResult<'a> {
        TunnResult::Err(err)
    }
}

/// Tunnel represents a point-to-point WireGuard connection
pub struct Tunn {
    /// The handshake currently in progress
    handshake: handshake::Handshake,
    /// The Own serviceprovider ID to check if it matches upon handshake
    own_serviceproviderid: String,
    /// The N_SESSIONS most recent sessions, index is session id modulo N_SESSIONS
    sessions: [Option<session::Session>; N_SESSIONS],
    /// Index of most recently used session
    current: usize,
    /// Queue to store blocked packets
    packet_queue: VecDeque<Vec<u8>>,
    /// Keeps tabs on the expiring timers
    timers: timers::Timers,
    tx_bytes: usize,
    rx_bytes: usize,
    rate_limiter: Arc<RateLimiter>,
}

type MessageType = u32;
const HANDSHAKE_INIT_CONSTANT: MessageType = 1;
const HANDSHAKE_RESP: MessageType = 2;
const COOKIE_REPLY: MessageType = 3;
const DATA: MessageType = 4;
pub const RODT_ID_SZ:usize = 128;
pub const RODT_ID_SIGNATURE_SZ:usize = 64;
pub const RODT_ID_PK_SZ:usize = 32;

// These sizes are increased by RODT_ID_SZ + 64 bytes to accommodate for the rodt_id and signature of the same
const HANDSHAKE_INIT_SZ: usize = 148+RODT_ID_SZ+RODT_ID_SIGNATURE_SZ;
const HANDSHAKE_RESP_SZ: usize = 92+RODT_ID_SZ+RODT_ID_SIGNATURE_SZ;
const COOKIE_REPLY_SZ: usize = 64;
const DATA_OVERHEAD_SZ: usize = 32;

#[derive(Debug,Copy, Clone)]
pub struct HandshakeInit<'a> {
    sender_session_index: u32,
    unencrypted_ephemeral: &'a [u8; 32],
    encrypted_static: &'a [u8],
    encrypted_timestamp: &'a [u8],
    pub rodt_id: &'a [u8; RODT_ID_SZ],
    pub rodt_id_signature: &'a [u8; RODT_ID_SIGNATURE_SZ],
}

#[derive(Debug,Copy, Clone)]
pub struct HandshakeResponse<'a> {
    sender_session_index: u32,
    pub receiver_session_index: u32,
    unencrypted_ephemeral: &'a [u8; 32],
    encrypted_nothing: &'a [u8],
    rodt_id: &'a [u8; RODT_ID_SZ],
    rodt_id_signature: &'a [u8; RODT_ID_SIGNATURE_SZ],
}

#[derive(Debug,Copy,Clone)]
pub struct PacketCookieReply<'a> {
    pub receiver_session_index: u32,
    nonce: &'a [u8],
    encrypted_cookie: &'a [u8],
}

#[derive(Debug,Copy,Clone)]
pub struct PacketData<'a> {
    pub receiver_session_index: u32,
    counter: u64,
    encrypted_encapsulated_packet: &'a [u8],
}

/// Describes a packet from network
#[derive(Debug,Copy,Clone)]
pub enum Packet<'a> {
    HandshakeInit(HandshakeInit<'a>),
    HandshakeResponse(HandshakeResponse<'a>),
    PacketCookieReply(PacketCookieReply<'a>),
    PacketData(PacketData<'a>),
}

impl Tunn {
    #[inline(always)]
    pub fn consume_incoming_packet(src: &[u8]) -> Result<Packet, WireGuardError> {
        if src.len() < 4 {
            return Err(WireGuardError::InvalidPacket);
        }

        // Checks the type, as well as the reserved zero fields
        let packet_type = u32::from_le_bytes(src[0..4].try_into().unwrap());

        Ok(match (packet_type, src.len()) {
                (HANDSHAKE_INIT_CONSTANT, HANDSHAKE_INIT_SZ) => Packet::HandshakeInit(HandshakeInit {
                //} TOTAL SIZE WAS 148 (with MAC), now plus 128
                sender_session_index: u32::from_le_bytes(src[4..8].try_into().unwrap()), // SIZE u32 = 4 times 8, 8-4 = 4 bytes
                unencrypted_ephemeral: <&[u8; 32] as TryFrom<&[u8]>>::try_from(&src[8..40]) // SIZE u8;32, 40-8 = 32 bytes
                    .expect("Error: Failure checking packet field length"),
                encrypted_static: &src[40..88], // SIZE u8;32, 88-40 = 48 bytes, seems too big for the spec u8 encrypted_static[AEAD_LEN(32)]
                encrypted_timestamp: &src[88..116], // SIZE u8;12, 116-88 = 28 bytes, seems too big for the spec u8 encrypted_timestamp[AEAD_LEN(12)]
                rodt_id: <&[u8; RODT_ID_SZ] as TryFrom<&[u8]>>::try_from(&src[116..244])
                    .expect("Error: Failure checking packet field length"), // SIZE u8;128, 244-116 = 128 bytes
                rodt_id_signature: <&[u8; RODT_ID_SIGNATURE_SZ] as TryFrom<&[u8]>>::try_from(&src[244..308])
                    .expect("Error: Failure checking packet field length"), // SIZE u8;64, 308-244 = 64 bytes
                }),
                (HANDSHAKE_RESP, HANDSHAKE_RESP_SZ) => Packet::HandshakeResponse(HandshakeResponse {  
                //} TOTAL SIZE WAS 92 (with MAC), now plus 128
                sender_session_index: u32::from_le_bytes(src[4..8].try_into().unwrap()), // SIZE u32 = 4 times 8, 8-4 = 4 bytes
                receiver_session_index: u32::from_le_bytes(src[8..12].try_into().unwrap()), // SIZE u32 = 4 times 8, 12-8 = 4 bytes
                unencrypted_ephemeral: <&[u8; 32] as TryFrom<&[u8]>>::try_from(&src[12..44]) // SIZE u8;32, 40-8 = 32 bytes
                    .expect("Error: Failure checking packet field length"),
                encrypted_nothing: &src[44..60], // SIZE 60-44 = 16 bytes but u8 encrypted_nothing[AEAD_LEN(0)]
                rodt_id: <&[u8; RODT_ID_SZ] as TryFrom<&[u8]>>::try_from(&src[60..188])
                    .expect("Error: Failure checking packet field length"), // SIZE u8;64, 188-60 = 128 bytes
                rodt_id_signature: <&[u8; RODT_ID_SIGNATURE_SZ] as TryFrom<&[u8]>>::try_from(&src[188..252])
                    .expect("Error: Failure checking packet field length"), // SIZE u8;64, 252-188 = 64 bytes
            }),
            (COOKIE_REPLY, COOKIE_REPLY_SZ) => Packet::PacketCookieReply(PacketCookieReply {
                receiver_session_index: u32::from_le_bytes(src[4..8].try_into().unwrap()),
                nonce: &src[8..32],
                encrypted_cookie: &src[32..64],
            }),
            (DATA, DATA_OVERHEAD_SZ..=std::usize::MAX) => Packet::PacketData(PacketData {
                receiver_session_index: u32::from_le_bytes(src[4..8].try_into().unwrap()),
                counter: u64::from_le_bytes(src[8..16].try_into().unwrap()),
                encrypted_encapsulated_packet: &src[16..],
            }),
            _ => return Err(WireGuardError::InvalidPacket),
        })
    }

    pub fn is_expired(&self) -> bool {
        self.handshake.is_expired()
    }

    pub fn dst_address(packet: &[u8]) -> Option<IpAddr> {
        if packet.is_empty() {
            return None;
        }

        match packet[0] >> 4 {
            4 if packet.len() >= IPV4_MIN_HEADER_SIZE => {
                let addr_bytes: [u8; IPV4_IP_SZ] = packet
                    [IPV4_DST_IP_OFF..IPV4_DST_IP_OFF + IPV4_IP_SZ]
                    .try_into()
                    .unwrap();
                Some(IpAddr::from(addr_bytes))
            }
            6 if packet.len() >= IPV6_MIN_HEADER_SIZE => {
                let addr_bytes: [u8; IPV6_IP_SZ] = packet
                    [IPV6_DST_IP_OFF..IPV6_DST_IP_OFF + IPV6_IP_SZ]
                    .try_into()
                    .unwrap();
                Some(IpAddr::from(addr_bytes))
            }
            _ => None,
        }
    }

    /// Create a new tunnel using own private key and the peer public key
    pub fn new(
        static_private: x25519::StaticSecret,
        peer_static_public: x25519::PublicKey,
        preshared_key: Option<[u8; 32]>,
        string_rodt_id: String,
        serviceproviderid: String,
        rodt_id_signature: [u8;RODT_ID_SIGNATURE_SZ],
        persistent_keepalive: Option<u16>,
        session_index: u32,
        rate_limiter: Option<Arc<RateLimiter>>,
    ) -> Result<Self, &'static str> {
        let static_public = x25519::PublicKey::from(&static_private);

        // Copying the rodt_id to the Tunn safely
        let bytes_rodt_id = string_rodt_id.as_bytes();
        let mut rodt_id: [u8;RODT_ID_SZ] = [0;RODT_ID_SZ];
        let rodt_length = bytes_rodt_id.len().min(rodt_id.len()-1);
        rodt_id[..rodt_length].copy_from_slice(&bytes_rodt_id[..rodt_length]);
        rodt_id[rodt_length] = 0;

        let tunn = Tunn {
            handshake: Handshake::new(
                static_private,
                static_public,
                peer_static_public,
                session_index << 8,
                preshared_key,
                rodt_id,
                rodt_id_signature,
            )
            .map_err(|_| "Error: Invalid parameters")?,
            own_serviceproviderid: serviceproviderid,
            sessions: Default::default(),
            current: Default::default(),
            tx_bytes: Default::default(),
            rx_bytes: Default::default(),
            packet_queue: VecDeque::new(),
            timers: Timers::new(persistent_keepalive, rate_limiter.is_none()),
            rate_limiter: rate_limiter.unwrap_or_else(|| {
                Arc::new(RateLimiter::new(&static_public, PEER_HANDSHAKE_RATE_LIMIT))
            }),
        };

        Ok(tunn)
    }

    /// Update the private key and clear existing sessions
    pub fn set_static_private(
        &mut self,
        own_staticsecret_private_key: x25519::StaticSecret,
        own_publickey_public_key: x25519::PublicKey,
        rate_limiter: Option<Arc<RateLimiter>>,
    ) -> Result<(), WireGuardError> {
        self.timers.should_reset_rr = rate_limiter.is_none();
        self.rate_limiter = rate_limiter.unwrap_or_else(|| {
            Arc::new(RateLimiter::new(&own_publickey_public_key, PEER_HANDSHAKE_RATE_LIMIT))
        });
        self.handshake
            .set_static_private(own_staticsecret_private_key, own_publickey_public_key)?;
        for s in &mut self.sessions {
            *s = None;
        }
        Ok(())
    }

    /// Encapsulate a single packet from the tunnel interface.
    /// Returns TunnResult.
    ///
    /// # Panics
    /// Panics if dst buffer is too small.
    /// Size of dst should be at least src.len() + 32, and no less than 148 bytes.
    pub fn encapsulate<'a>(&mut self, src: &[u8], dst: &'a mut [u8]) -> TunnResult<'a> {
        let current = self.current;
        if let Some(ref session) = self.sessions[current % N_SESSIONS] {
            // Send the packet using an established session
            let packet = session.produce_packet_data(src, dst);
            self.timer_tick(TimerName::TimeLastPacketSent);
            // Exclude Keepalive packets from timer update.
            if !src.is_empty() {
                self.timer_tick(TimerName::TimeLastDataPacketSent);
            }
            self.tx_bytes += src.len();
            return TunnResult::WriteToNetwork(packet);
        }

        // If there is no session, queue the packet for future retry
        self.queue_packet(src);
        // Initiate a new handshake if none is in progress
        self.produce_handshake_initiation(dst, false)
    }

    /// Receives a UDP datagram from the network and parses it.
    /// Returns TunnResult.
    ///
    /// If the result is of type TunnResult::WriteToNetwork, should repeat the call with empty datagram,
    /// until TunnResult::Done is returned. If batch processing packets, it is OK to defer until last
    /// packet is processed.
    pub fn decapsulate<'a>(
        &mut self,
        src_addr: Option<IpAddr>,
        datagram: &[u8],
        dst: &'a mut [u8],
    ) -> TunnResult<'a> {
        if datagram.is_empty() {
            // Indicates a repeated call
            return self.send_queued_packet(dst);
        }

        let mut cookie = [0u8; COOKIE_REPLY_SZ];
        let packet = match self
            .rate_limiter
            .verify_packet(src_addr, datagram, &mut cookie)
        {
            Ok(packet) => packet,
            Err(TunnResult::WriteToNetwork(cookie)) => {
                dst[..cookie.len()].copy_from_slice(cookie);
                return TunnResult::WriteToNetwork(&mut dst[..cookie.len()]);
            }
            Err(TunnResult::Err(e)) => return TunnResult::Err(e),
            _ => unreachable!(),
        };

        self.consume_verified_packet(packet, dst)
    }

    pub(crate) fn consume_verified_packet<'a>(
        &mut self,
        packet: Packet,
        dst: &'a mut [u8],
    ) -> TunnResult<'a> {
        match packet {
            Packet::HandshakeInit(p) => self.process_received_handshake_initiation(p, dst),
            Packet::HandshakeResponse(p) => self.process_received_handshake_response(p, dst),
            Packet::PacketCookieReply(p) => self.consume_cookie_reply(p),
            Packet::PacketData(p) => self.consume_data(p, dst),
        }
        .unwrap_or_else(TunnResult::from)
    }

    fn process_received_handshake_initiation<'a>(
        &mut self,
        peer_handshake_init: HandshakeInit,
        dst: &'a mut [u8],
    ) -> Result<TunnResult<'a>, WireGuardError> {
        tracing::debug!(
            message = "Info: Received handshake_initiation",
            sender_session_index = peer_handshake_init.sender_session_index
        );
        let peer_static_public: [u8; KEY_LEN] = [0; KEY_LEN];
        let (packet, session) = self.handshake.consume_received_handshake_initiation(peer_handshake_init,dst,peer_static_public)?;

        // Beginning of Peer RODiT verification
        let peer_slice_rodtid: &[u8] = &peer_handshake_init.rodt_id[..];
        let _peer_string_rodtid: &str = std::str::from_utf8(peer_slice_rodtid)
        .expect("Error: Failed to convert byte slice to string")
        .trim_end_matches('\0');
        
        let evaluation = verify_hasrodt_getit(*peer_handshake_init.rodt_id ,*peer_handshake_init.rodt_id_signature);
        if let Ok((verification_result, rodt)) = evaluation {
            if verification_result
                && verify_rodt_isamatch(self.own_serviceproviderid.clone(),
                    rodt.metadata.serviceprovidersignature.clone(),
                    *peer_handshake_init.rodt_id)
                && verify_rodt_islive(rodt.metadata.notafter,rodt.metadata.notbefore) 
                && verify_rodt_isactive(rodt.token_id,rodt.metadata.subjectuniqueidentifierurl.clone())
                && verify_rodt_smartcontract_istrusted(rodt.metadata.subjectuniqueidentifierurl.clone()){
                    tracing::info!("Info Peer is trusted in handshake initiation");
            }
            else {
                    tracing::error!("Error: Peer is not trusted in handshake initiation");
                    return Err(WireGuardError::PeerEd25519SignatureVerificationFailure);
            }            
        }
        let index = session.local_index();
        self.sessions[index % N_SESSIONS] = Some(session);
        self.timer_tick(TimerName::TimeLastPacketReceived);
        self.timer_tick(TimerName::TimeLastPacketSent);
        self.timer_tick_session_established(false, index); // New session established, we are not the initiator
        tracing::trace!(message = "Info: Sending handshake_response", own_index = index);
        Ok(TunnResult::WriteToNetwork(packet))
    }

    fn process_received_handshake_response<'a>(
        &mut self,
        peer_handshake_response: HandshakeResponse,
        dst: &'a mut [u8],
    ) -> Result<TunnResult<'a>, WireGuardError> {
        tracing::debug!(
            message = "Info: Received peer_handshake_response",
            own_index = peer_handshake_response.receiver_session_index,
            sender_session_index = peer_handshake_response.sender_session_index
        );

        let session = self.handshake.consume_received_handshake_response(peer_handshake_response)?;

        // Beginning of Peer RODiT verification
        let peer_slice_rodtid: &[u8] = &peer_handshake_response.rodt_id[..];
        let _peer_string_rodtid: &str = std::str::from_utf8(peer_slice_rodtid)
        .expect("Error: Failed to convert byte slice to string")
        .trim_end_matches('\0');

        let evaluation = verify_hasrodt_getit(*peer_handshake_response.rodt_id ,*peer_handshake_response.rodt_id_signature);
        if let Ok((verification_result, rodt)) = evaluation {
            if verification_result
                && verify_rodt_isamatch(self.own_serviceproviderid.clone(),
                    rodt.metadata.serviceprovidersignature.clone(),
                    *peer_handshake_response.rodt_id)
                && verify_rodt_islive(rodt.metadata.notafter,rodt.metadata.notbefore) 
                && verify_rodt_isactive(rodt.token_id,rodt.metadata.subjectuniqueidentifierurl.clone())
                && verify_rodt_smartcontract_istrusted(rodt.metadata.subjectuniqueidentifierurl.clone()){
                    tracing::info!("Info Peer is trusted in handshake response");
            }
            else {
                tracing::error!("Error: Peer is not trusted in handshake response");
                return Err(WireGuardError::PeerEd25519SignatureVerificationFailure);
            }
        } else {
            tracing::error!("Error: Fetching RODiT with verify_hasrodt_getit in handshake response");
        }
        
        let keepalive_packet = session.produce_packet_data(&[], dst);
        // Store new session in ring buffer
        let local_index = session.local_index();
        let index = local_index % N_SESSIONS;
        self.sessions[index] = Some(session);

        self.timer_tick(TimerName::TimeLastPacketReceived);
        self.timer_tick_session_established(true, index); // New session established, we are the initiator
        self.set_current_session(local_index);

        tracing::info!("Info: Sending keepalive");

        Ok(TunnResult::WriteToNetwork(keepalive_packet)) // Send a keepalive as a response
    }

    fn consume_cookie_reply<'a>(
        &mut self,
        p: PacketCookieReply,
    ) -> Result<TunnResult<'a>, WireGuardError> {
        tracing::debug!(
            message = "Info: Received cookie_reply",
            own_index = p.receiver_session_index
        );

        self.handshake.receive_cookie_reply(p)?;
        self.timer_tick(TimerName::TimeLastPacketReceived);
        self.timer_tick(TimerName::TimeCookieReceived);

        tracing::info!("Info: Cookie set");

        Ok(TunnResult::Done)
    }

    /// Update the index of the currently used session, if needed
    fn set_current_session(&mut self, new_index: usize) {
        let current_index = self.current;
        if current_index == new_index {
            // There is nothing to do, already using this session, this is the common case
            return;
        }
        if self.sessions[current_index % N_SESSIONS].is_none()
            || self.timers.session_timers[new_index % N_SESSIONS]
                >= self.timers.session_timers[current_index % N_SESSIONS]
        {
            self.current = new_index;
            tracing::debug!(message = "Info: New session", session = new_index);
        }
    }

    /// Decrypts a data packet, and stores the decapsulated packet in dst.
    fn consume_data<'a>(
        &mut self,
        packet: PacketData,
        dst: &'a mut [u8],
    ) -> Result<TunnResult<'a>, WireGuardError> {
        let receiving_index = packet.receiver_session_index as usize;
        let idx = receiving_index % N_SESSIONS;

        // Obtain the (probably) right session
        let decapsulated_packet = {
            let session = self.sessions[idx].as_ref();
            let session = session.ok_or_else(|| {
                tracing::trace!(message = "Error: No current session available", sender_session_index = receiving_index);
                WireGuardError::NoCurrentSession
            })?;
            session.receive_packet_data(packet, dst)?
        };

        self.set_current_session(receiving_index);

        self.timer_tick(TimerName::TimeLastPacketReceived);

        Ok(self.validate_decapsulated_packet(decapsulated_packet))
    }

    /// Formats a new handshake initiation message and store it in dst. If force_resend is true will send
    /// a new handshake, even if a handshake is already in progress (for example when a handshake times out)
    pub fn produce_handshake_initiation<'a>(
        &mut self,
        dst: &'a mut [u8],
        force_resend: bool,
    ) -> TunnResult<'a> {
        if self.handshake.is_in_progress() && !force_resend {
            return TunnResult::Done;
        }

        if self.handshake.is_expired() {
            self.timers.clear();
        }

        let starting_new_handshake = !self.handshake.is_in_progress();

        match self.handshake.produce_handshake_initiation(dst) {
            Ok(packet) => {
                tracing::info!("Info: Sending handshake_initiation");

                if starting_new_handshake {
                    self.timer_tick(TimerName::TimeLastHandshakeStarted);
                }
                self.timer_tick(TimerName::TimeLastPacketSent);
                TunnResult::WriteToNetwork(packet)
            }
            Err(e) => TunnResult::Err(e),
        }
    }

    /// Check if an IP packet is v4 or v6, truncate to the length indicated by the length field
    /// Returns the truncated packet and the source IP as TunnResult
    fn validate_decapsulated_packet<'a>(&mut self, packet: &'a mut [u8]) -> TunnResult<'a> {
        let (computed_len, src_ip_address) = match packet.len() {
            0 => return TunnResult::Done, // This is keepalive, and not an Error
            _ if packet[0] >> 4 == 4 && packet.len() >= IPV4_MIN_HEADER_SIZE => {
                let len_bytes: [u8; IP_LEN_SZ] = packet[IPV4_LEN_OFF..IPV4_LEN_OFF + IP_LEN_SZ]
                    .try_into()
                    .unwrap();
                let addr_bytes: [u8; IPV4_IP_SZ] = packet
                    [IPV4_SRC_IP_OFF..IPV4_SRC_IP_OFF + IPV4_IP_SZ]
                    .try_into()
                    .unwrap();
                (
                    u16::from_be_bytes(len_bytes) as usize,
                    IpAddr::from(addr_bytes),
                )
            }
            _ if packet[0] >> 4 == 6 && packet.len() >= IPV6_MIN_HEADER_SIZE => {
                let len_bytes: [u8; IP_LEN_SZ] = packet[IPV6_LEN_OFF..IPV6_LEN_OFF + IP_LEN_SZ]
                    .try_into()
                    .unwrap();
                let addr_bytes: [u8; IPV6_IP_SZ] = packet
                    [IPV6_SRC_IP_OFF..IPV6_SRC_IP_OFF + IPV6_IP_SZ]
                    .try_into()
                    .unwrap();
                (
                    u16::from_be_bytes(len_bytes) as usize + IPV6_MIN_HEADER_SIZE,
                    IpAddr::from(addr_bytes),
                )
            }
            _ => return TunnResult::Err(WireGuardError::InvalidPacket),
        };

        if computed_len > packet.len() {
            return TunnResult::Err(WireGuardError::InvalidPacket);
        }

        self.timer_tick(TimerName::TimeLastDataPacketReceived);
        self.rx_bytes += computed_len;

        match src_ip_address {
            IpAddr::V4(addr) => TunnResult::WriteToTunnelV4(&mut packet[..computed_len], addr),
            IpAddr::V6(addr) => TunnResult::WriteToTunnelV6(&mut packet[..computed_len], addr),
        }
    }

    /// Obtain a packet from the queue, and try to encapsulate it
    fn send_queued_packet<'a>(&mut self, dst: &'a mut [u8]) -> TunnResult<'a> {
        if let Some(packet) = self.dequeue_packet() {
            match self.encapsulate(&packet, dst) {
                TunnResult::Err(_) => {
                    // On Error, return packet to the queue
                    self.requeue_packet(packet);
                }
                r => return r,
            }
        }
        TunnResult::Done
    }

    /// Push packet to the back of the queue
    fn queue_packet(&mut self, packet: &[u8]) {
        if self.packet_queue.len() < MAX_QUEUE_DEPTH {
            // Drop if too many are already in queue
            self.packet_queue.push_back(packet.to_vec());
        }
    }

    /// Push packet to the front of the queue
    fn requeue_packet(&mut self, packet: Vec<u8>) {
        if self.packet_queue.len() < MAX_QUEUE_DEPTH {
            // Drop if too many are already in queue
            self.packet_queue.push_front(packet);
        }
    }

    fn dequeue_packet(&mut self) -> Option<Vec<u8>> {
        self.packet_queue.pop_front()
    }

    fn estimate_loss(&self) -> f32 {
        let session_index = self.current;

        let mut weight = 9.0;
        let mut cur_avg = 0.0;
        let mut total_weight = 0.0;

        for i in 0..N_SESSIONS {
            if let Some(ref session) = self.sessions[(session_index.wrapping_sub(i)) % N_SESSIONS] {
                let (expected, received) = session.current_packet_cnt();

                let loss = if expected == 0 {
                    0.0
                } else {
                    1.0 - received as f32 / expected as f32
                };

                cur_avg += loss * weight;
                total_weight += weight;
                weight /= 3.0;
            }
        }

        if total_weight == 0.0 {
            0.0
        } else {
            cur_avg / total_weight
        }
    }

    /// Return stats from the tunnel:
    /// * Time since last handshake in seconds
    /// * Data bytes sent
    /// * Data bytes received
    pub fn stats(&self) -> (Option<Duration>, usize, usize, f32, Option<u32>) {
        let time = self.time_since_last_handshake();
        let tx_bytes = self.tx_bytes;
        let rx_bytes = self.rx_bytes;
        let loss = self.estimate_loss();
        let rtt = self.handshake.last_rtt;

        (time, tx_bytes, rx_bytes, loss, rtt)
    }
}

#[cfg(test)]
mod tests {
    #[cfg(feature = "mock-instant")]
    use crate::noise::timers::{REKEY_AFTER_TIME, REKEY_TIMEOUT};

    use super::*;
    use rand_core::{OsRng, RngCore};

    fn produce_two_tuns() -> (Tunn, Tunn) {
        let own_staticsecret_private_key = x25519::StaticSecret::random_from_rng(OsRng);
        let own_publickey_public_key = x25519::PublicKey::from(&own_staticsecret_private_key);
        let my_index = OsRng.next_u32();

        let their_staticsecret_private_key = x25519::StaticSecret::random_from_rng(OsRng);
        let their_publickey_public_key = x25519::PublicKey::from(&their_secret_key);
        let their_index = OsRng.next_u32();

        let my_tun = Tunn::new(own_staticsecret_private_key, their_publickey_public_key, None, None, my_index, None).unwrap();
        let their_tun = Tunn::new(their_staticsecret_private_key, own_publickey_public_key, None, None, their_index, None).unwrap();

        (my_tun, their_tun)
    }
    
    fn test_send_handshake_init(tun: &mut Tunn) -> Vec<u8> {
        let mut dst = vec![0u8; 2048];
        let own_handshake_init = tun.produce_handshake_initiation(&mut dst, false);
        assert!(matches!(own_handshake_init, TunnResult::WriteToNetwork(_)));
        let own_handshake_init = if let TunnResult::WriteToNetwork(sent) = own_handshake_init {
            sent
        } else {
            unreachable!();
        };

        own_handshake_init.into()
    }

    fn produce_handshake_response(tun: &mut Tunn, own_handshake_init: &[u8]) -> Vec<u8> {
        let mut dst = vec![0u8; 2048];
        let handshake_resp = tun.decapsulate(None, own_handshake_init, &mut dst);
        assert!(matches!(handshake_resp, TunnResult::WriteToNetwork(_)));

        let handshake_resp = if let TunnResult::WriteToNetwork(sent) = handshake_resp {
            sent
        } else {
            unreachable!();
        };

        handshake_resp.into()
    }

    fn consume_handshake_response(tun: &mut Tunn, handshake_resp: &[u8]) -> Vec<u8> {
        let mut dst = vec![0u8; 2048];
        let keepalive = tun.decapsulate(None, handshake_resp, &mut dst);
        assert!(matches!(keepalive, TunnResult::WriteToNetwork(_)));

        let keepalive = if let TunnResult::WriteToNetwork(sent) = keepalive {
            sent
        } else {
            unreachable!();
        };

        keepalive.into()
    }

    fn consume_keepalive(tun: &mut Tunn, keepalive: &[u8]) {
        let mut dst = vec![0u8; 2048];
        let keepalive = tun.decapsulate(None, keepalive, &mut dst);
        assert!(matches!(keepalive, TunnResult::Done));
    }

    fn produce_two_tuns_and_handshake() -> (Tunn, Tunn) {
        let (mut my_tun, mut their_tun) = produce_two_tuns();
        let init = test_send_handshake_init(&mut my_tun);
        let resp = produce_handshake_response(&mut their_tun, &init);
        let keepalive = consume_handshake_response(&mut my_tun, &resp);
        consume_keepalive(&mut their_tun, &keepalive);

        (my_tun, their_tun)
    }

    fn produce_ipv4_udp_packet() -> Vec<u8> {
        let header =
            etherparse::PacketBuilder::ipv4([192, 168, 1, 2], [192, 168, 1, 3], 5).udp(5678, 23);
        let payload = [0, 1, 2, 3];
        let mut packet = Vec::<u8>::with_capacity(header.size(payload.len()));
        header.write(&mut packet, &payload).unwrap();
        packet
    }

    #[cfg(feature = "mock-instant")]
    fn update_timer_results_in_handshake(tun: &mut Tunn) {
        let mut dst = vec![0u8; 2048];
        let result = tun.update_timers(&mut dst);
        assert!(matches!(result, TunnResult::WriteToNetwork(_)));
        let packet_data = if let TunnResult::WriteToNetwork(data) = result {
            data
        } else {
            unreachable!();
        };
        let packet = Tunn::consume_incoming_packet(packet_data).unwrap();
        assert!(matches!(packet, Packet::HandshakeInit(_)));
    }

    #[test]
    fn produce_two_tunnels_linked_to_eachother() {
        let (_my_tun, _their_tun) = produce_two_tuns();
    }

    #[test]
    fn handshake_init() {
        let (mut my_tun, _their_tun) = produce_two_tuns();
        let init = test_send_handshake_init(&mut my_tun);
        let packet = Tunn::consume_incoming_packet(&init).unwrap();
        assert!(matches!(packet, Packet::HandshakeInit(_)));
    }

    #[test]
    fn handshake_init_and_response() {
        let (mut my_tun, mut their_tun) = produce_two_tuns();
        let init = test_send_handshake_init(&mut my_tun);
        let resp = produce_handshake_response(&mut their_tun, &init);
        let packet = Tunn::consume_incoming_packet(&resp).unwrap();
        assert!(matches!(packet, Packet::HandshakeResponse(_)));
    }

    #[test]
    fn full_handshake() {
        let (mut my_tun, mut their_tun) = produce_two_tuns();
        let init = test_send_handshake_init(&mut my_tun);
        let resp = produce_handshake_response(&mut their_tun, &init);
        let keepalive = consume_handshake_response(&mut my_tun, &resp);
        let packet = Tunn::consume_incoming_packet(&keepalive).unwrap();
        assert!(matches!(packet, Packet::PacketData(_)));
    }

    #[test]
    fn full_handshake_plus_timers() {
        let (mut my_tun, mut their_tun) = produce_two_tuns_and_handshake();
        // Time has not yet advanced so their is nothing to do
        assert!(matches!(my_tun.update_timers(&mut []), TunnResult::Done));
        assert!(matches!(their_tun.update_timers(&mut []), TunnResult::Done));
    }

    #[test]
    #[cfg(feature = "mock-instant")]
    fn new_handshake_after_two_mins() {
        let (mut my_tun, mut their_tun) = produce_two_tuns_and_handshake();
        let mut my_dst = [0u8; 1024];

        // Advance time 1 second and "send" 1 packet so that we send a handshake
        // after the timeout
        mock_instant::MockClock::advance(Duration::from_secs(1));
        assert!(matches!(their_tun.update_timers(&mut []), TunnResult::Done));
        assert!(matches!(
            my_tun.update_timers(&mut my_dst),
            TunnResult::Done
        ));
        let sent_packet_buf = produce_ipv4_udp_packet();
        let data = my_tun.encapsulate(&sent_packet_buf, &mut my_dst);
        assert!(matches!(data, TunnResult::WriteToNetwork(_)));

        //Advance to timeout
        mock_instant::MockClock::advance(REKEY_AFTER_TIME);
        assert!(matches!(their_tun.update_timers(&mut []), TunnResult::Done));
        update_timer_results_in_handshake(&mut my_tun);
    }

    #[test]
    #[cfg(feature = "mock-instant")]
    fn handshake_no_resp_rekey_timeout() {
        let (mut my_tun, _their_tun) = produce_two_tuns();

        let init = test_send_handshake_init(&mut my_tun);
        let packet = Tunn::consume_incoming_packet(&init).unwrap();
        assert!(matches!(packet, Packet::HandshakeInit(_)));

        mock_instant::MockClock::advance(REKEY_TIMEOUT);
        update_timer_results_in_handshake(&mut my_tun)
    }

    #[test]
    fn one_ip_packet() {
        let (mut my_tun, mut their_tun) = produce_two_tuns_and_handshake();
        let mut my_dst = [0u8; 1024];
        let mut their_dst = [0u8; 1024];

        let sent_packet_buf = produce_ipv4_udp_packet();

        let data = my_tun.encapsulate(&sent_packet_buf, &mut my_dst);
        assert!(matches!(data, TunnResult::WriteToNetwork(_)));
        let data = if let TunnResult::WriteToNetwork(sent) = data {
            sent
        } else {
            unreachable!();
        };

        let data = their_tun.decapsulate(None, data, &mut their_dst);
        assert!(matches!(data, TunnResult::WriteToTunnelV4(..)));
        let recv_packet_buf = if let TunnResult::WriteToTunnelV4(recv, _addr) = data {
            recv
        } else {
            unreachable!();
        };
        assert_eq!(sent_packet_buf, recv_packet_buf);
    }
}

pub fn verify_hasrodt_getit(
    rodt_id: [u8;RODT_ID_SZ],
    rodt_id_signature: [u8;RODT_ID_SIGNATURE_SZ],
) -> Result<(bool,Rodt), WireGuardError> {

let slice_rodtid: &[u8] = &rodt_id[..];
let string_rodtid: &str = std::str::from_utf8(slice_rodtid)
.expect("Error: Failed to convert byte slice to string")
.trim_end_matches('\0');

// Obtain a Peer RODiT from its ID
let account_idargs = "{\"token_id\": \"".to_owned() 
    + &string_rodtid+ "\"}";

// CG: Return values need to be honed, probably false / true better than codes here
match nearorg_rpc_token(BLOCKCHAIN_NETWORK, SMART_CONTRACT, "nft_token", &account_idargs) {
    Ok(fetched_rodt) => {
        tracing::info!("Info: Peer RODiT Owner Init Received: {:?}", fetched_rodt.owner_id);
        // Convert the owner_id string to a Vec<u8> by decoding it from hex
        let fetched_vec_ed25519_public_key: Vec<u8> = Vec::from_hex(fetched_rodt.owner_id.clone())
            .expect("Error: Failed to decode hex string");
        // Convert the bytes to a [u8; 32] array
        let fetched_bytes_ed25519_public_key: [u8; RODT_ID_PK_SZ] = fetched_vec_ed25519_public_key
            .try_into()
            .expect("Error: Invalid byte array length");
            
        // Parse the signature bytes from packet.rodt_id_signature
        // and assign it to the signature variable
        match Signature::from_bytes(&rodt_id_signature) {
            Ok(signature) => {
                // If the signature parsing is successful, execute this block
                if let Ok(fetched_publickey_ed25519_public_key) = PublicKey::from_bytes(&fetched_bytes_ed25519_public_key) {
                    // If the public key parsing is successful, execute this block
                    if fetched_publickey_ed25519_public_key.verify(
                        string_rodtid.as_bytes(),
                        &signature
                        ).is_ok() {
                        tracing::info!("Info: Peer RODiT possession check confirmed");
                    } else {
                        tracing::trace!("Error: Peer RODiT possession check failed");
                        return Err(WireGuardError::PeerEd25519SignatureVerificationFailure)
                    }
                    // Rest of the code if verification is successful
                } else {
                    // If the public key parsing fails, handle the Error and propagate it
                    tracing::trace!("Error: Peer RODiT possession check failed - Parsing publick key");
                    return Err(WireGuardError::PeerEd25519PublicKeyParsingFailure)
                }                    
            // Rest of the code if public key parsing is successful
            } Err(_) => {
                // If the signature parsing fails, handle the Error and propagate it
                tracing::trace!("Error: Peer RODiT possession check failed - Obtaining public key");
                return Err(WireGuardError::PeerEd25519SignatureParsingFailure);
            }
        };
        Ok::<(bool,Rodt), WireGuardError>((true,fetched_rodt))
    } Err(err) => {
        // If the nearorg_rpc_token function call returns an Error, execute this block
        tracing::trace!("Error: There is no Peer RODiT associated with the account: {}", err);
        return Err(WireGuardError::PeerEd25519RoditMissing);
    }
}

}

pub fn verify_rodt_isamatch(
    own_serviceproviderid: String,
    peer_serviceprovidersignature: String,
    peer_token_id: [u8;RODT_ID_SZ],
) -> bool {

let slice_peer_token_id: &[u8] = &peer_token_id[..];
let string_peer_token_id: &str = std::str::from_utf8(slice_peer_token_id)
.expect("Error: Failed to convert byte slice to string")
.trim_end_matches('\0');

// Obtain a Own Service Provider RODiT (Mother RODiT) from its ID
let account_idargs = "{\"token_id\": \"".to_owned()
    + &own_serviceproviderid+ "\"}";
match nearorg_rpc_token(BLOCKCHAIN_NETWORK, SMART_CONTRACT, "nft_token", &account_idargs) {
    Ok(own_serviceprovider_rodt) => {
        // Convert the owner_id string to a Vec<u8> by decoding it from hex                
        let own_serviceprovider_vec_ed25519_public_key: Vec<u8> = Vec::from_hex(own_serviceprovider_rodt.owner_id.clone())
        .expect("Error: Failed to decode hex string");

        // Convert the bytes to a [u8; 32] array
        let own_serviceprovider_bytes_ed25519_public_key: [u8; RODT_ID_PK_SZ] = own_serviceprovider_vec_ed25519_public_key
            .try_into()
            .expect("Error: Invalid byte array length");
        
        let peer_serviceprovider_bytes_signature = decode(&peer_serviceprovidersignature).expect("Error: Failed Base64 decoding");

        let peer_serviceprovider_u864_signature: [u8; RODT_ID_SIGNATURE_SZ] = peer_serviceprovider_bytes_signature
            .as_slice()
            .try_into()
            .expect("Error: Invalid public key length");
        
        match Signature::from_bytes(&peer_serviceprovider_u864_signature) {
            Ok(peer_signature) => {
                if let Ok(own_serviceprovider_publickey_ed25519_public_key) = PublicKey::from_bytes(&own_serviceprovider_bytes_ed25519_public_key) {
                    // Verify if the peer_serviceprovidersignature is valid when checked
                    // against the peer_token_id and the public key of the own_serviceproviderid
                    // In other words, if they have been signed with the same private key
                    if own_serviceprovider_publickey_ed25519_public_key.verify(
                        string_peer_token_id.as_bytes(),
                        &peer_signature
                        ).is_ok() {
                            tracing::info!("Info Peer RODiT matches Own RODiT");
                            return true;
                        } else {
                            tracing::error!("Error: Peer RODiT does not match Own RODiT");
                            return false;
                        }
                    } else {
                        tracing::error!("Error: Peer RODiT does not match Own RODiT - Parsing public key");
                        return false;
                    }
            } Err(_) => {
                tracing::error!("Error: Peer RODiT does not match Own RODiT - Obtaining public key");
                return false;
            }
        };
        } Err(_) => {
            tracing::error!("Error: Peer RODiT does not match Own RODiT - Fetching");
            return false;
        }
}
}

pub fn verify_rodt_islive(
    peer_rodt_notafter: String,
    peer_rodt_notbefore: String,
) -> bool {

let naivedatetime_nul = NaiveDateTime::parse_from_str("0000-00-00", "%Y-%m-%d")
    .unwrap_or_default(); // Use a default value if parsing fails
// naivedatetime_nul value is 1970-01-01 00:00:00 
let naivedate_notafter = NaiveDate::parse_from_str(&peer_rodt_notafter, "%Y-%m-%d")
    .unwrap_or_default(); // Use a default value if parsing fails
let naivedate_notbefore = NaiveDate::parse_from_str(&peer_rodt_notbefore, "%Y-%m-%d")
    .unwrap_or_default(); // Use a default value if parsing fails
let niltime = NaiveTime::from_hms_milli_opt(0, 0, 0, 0).unwrap();
let naivedatetime_notafter = NaiveDateTime::new(naivedate_notafter, niltime);
let naivedatetime_notbefore = NaiveDateTime::new(naivedate_notbefore, niltime);

let string_timenow = nearorg_rpc_timestamp(BLOCKCHAIN_NETWORK);

// Convert the timestamp string into an i64
// Try to parse the timestamp, and if successful, create a NaiveDateTime
// Try to parse the timestamp, and if successful, create a NaiveDateTime
if let Ok(string_timenow) = string_timenow {
    if let Ok(i64_timestamp) = string_timenow.parse::<i64>() {
        let naivedatetime_timestamp = NaiveDateTime::from_timestamp(i64_timestamp / 1000000000, 0);
        // let naivedatetime_timestamp = NaiveDateTime::from_timestamp_opt(i64_timestamp / 1000000000, 0);

        if ((naivedatetime_timestamp <= naivedatetime_notafter) || (naivedatetime_notafter == naivedatetime_nul))
            && ((naivedatetime_timestamp >= naivedatetime_notbefore) || (naivedatetime_notbefore == naivedatetime_nul)) {
            tracing::info!("Info Peer RODiT is live");
            return true;
        } else {
            tracing::error!("Error: Peer RODiT is not live - notbefore {:?} now {:?} notafter {:?}",
                naivedatetime_notbefore,
                naivedatetime_timestamp,
                naivedatetime_notafter);
            return false;
        }
    } else {
        tracing::error!("Error: Can't parse near block timestamp");
        return false;
    }
} else {
    // Handle the case where string_timenow is an error
    tracing::error!("Error: {}", string_timenow.unwrap_err());
    return false;
}


}

pub fn verify_rodt_isactive(
    token_id: String,
    own_subjectuniqueidentifierurl: String,
) -> bool {

let dnssecresolver = Resolver::new(ResolverConfig::default(), ResolverOpts::default()).unwrap();

let domainandextension = Regex::new(r"(\w+\.\w+)$").unwrap();

// Find the rightmost part (domain and extension)
if let Some(maindomain) = domainandextension.captures(&own_subjectuniqueidentifierurl) {
    let domainandextension = &maindomain[1];
    let revokingdnsentry = token_id.clone() + ".revoked." + &domainandextension;
    let cfgresponse = dnssecresolver.txt_lookup(revokingdnsentry.clone());
    if cfgresponse.iter().next().is_some() {
        tracing::error!("Error: Peer RODiT {} revoked by {} as per {}", token_id, domainandextension, revokingdnsentry);
        return false
    } else {
        // If an Error is found, instead of an entry, the Peer RODiT is not revoked
        tracing::info!("Info Peer RODiT is not revoked");
        return true
    };
} else {
    // If an Error is found, instead of an entry, the Peer RODiT is not revoked
    tracing::info!("Info Peer RODiT is not revoked");
    return true
}

}

pub fn verify_rodt_smartcontract_istrusted(
    own_subjectuniqueidentifierurl: String,
) -> bool {

let dnssecresolver = Resolver::new(ResolverConfig::default(), ResolverOpts::default()).unwrap();

let smart_contract = SMART_CONTRACT;
let smart_contract_nonear = smart_contract.replace(".testnet", "");
let smart_contract_url = smart_contract_nonear.replace("-", ".");

let domainandextension = Regex::new(r"(\w+\.\w+)$").unwrap();

// Find the rightmost part (domain and extension)
if let Some(maindomain) = domainandextension.captures(&own_subjectuniqueidentifierurl) {
    let domainandextension = &maindomain[1];
    let enablingdnsentry = smart_contract_nonear + ".smartcontract." + &domainandextension;
    let cfgresponse = dnssecresolver.txt_lookup(enablingdnsentry.clone());
    if cfgresponse.iter().next().is_some() {
        tracing::trace!("Info Smart Contract is trusted");
        return true
    } else {
        tracing::error!("Error: Smart Contract {} not trusted by {} in verify_smartcontract_istruste", smart_contract_url, domainandextension);
        return false
    };
} else {
    tracing::error!("Error: Domain {} can't be parsed in verify_rodt_smartcontract_istrusted", domainandextension);
    return false
}

}

pub fn nearorg_rpc_timestamp(
    xnet: &str,
) -> Result<String, Box<dyn std::error::Error>> {
    let client: Client = Client::new();
    let url: String = "https://rpc".to_string() + &xnet + "near.org";
    let json_data: String = format!(
        r#"{{
            "jsonrpc": "2.0",
            "id": "dontcare",
            "method": "block",
            "params": {{
                "finality": "final"
            }}
        }}"#
    );
    let response: reqwest::blocking::Response = client
        .post(&url)
        .body(json_data)
        .header("Content-Type", "application/json")
        .send()?;
    let response_text: String = response.text()?;
    let parsed_json: Value = serde_json::from_str(&response_text).unwrap();
    if let Some(timestamp) = parsed_json["result"]["header"]["timestamp"].as_i64() {
        Ok(timestamp.to_string())
    } else {
        Ok("0".to_string())
    }
}

pub fn nearorg_rpc_token(
    xnet: &str,
    id: &str,
    method_name: &str,
    args: &str,
) -> Result<Rodt, Box<dyn std::error::Error>> {
    let client: Client = Client::new();
    let url: String = "https://rpc".to_string() + &xnet + "near.org";
    if xnet == "." {
        tracing::debug!("Info: Blockchain Directory Network is mainnet (nearorg_rpc_token)");
    } else {
        tracing::debug!("Info: Blockchain Directory Network is {} nearorg_rpc_token",xnet);
    }
    let json_data: String = format!(
        r#"{{
            "jsonrpc": "2.0",
            "id": "{}",
            "method": "query",
            "params": {{
                "request_type": "call_function",
                "finality": "final",
                "account_id": "{}",
                "method_name": "{}",
                "args_base64": "{}"
            }}
        }}"#,
        id, id, method_name, base64::encode_config(args,URL_SAFE_NO_PAD)
    );
    let response: reqwest::blocking::Response = client
        .post(&url)
        .body(json_data)
        .header("Content-Type", "application/json")
        .send()?;

    let response_text: String = response.text()?;

    let parsed_json: Value = serde_json::from_str(&response_text).unwrap();
    
    let result_array = parsed_json["result"]["result"].as_array().ok_or("Error: Result is not an array")?;

    let result_bytes: Vec<u8> = result_array
        .iter()
        .map(|v| v.as_u64().unwrap() as u8)
        .collect();

    let result_slice: &[u8] = &result_bytes;    

    let result_string = String::from_utf8(result_slice.to_vec()).unwrap();
    
    let rodt: Rodt = serde_json::from_str(&result_string).unwrap();

    Ok(rodt.clone())
}<|MERGE_RESOLUTION|>--- conflicted
+++ resolved
@@ -56,13 +56,8 @@
 
 pub mod constants {
     // Define the smart contract account (the Issuer) and the blockchain environment and 'global constants'
-<<<<<<< HEAD
     pub const SMART_CONTRACT: &str = "cableguard-org.near";
-    pub const BLOCKCHAIN_NETWORK: &str = "."; // IMPORTANT: Values here must be either ".testnet." for tesnet or "." for mainnet;
-=======
-    pub const SMART_CONTRACT: &str = "cableguard-org.testnet";
-    pub const BLOCKCHAIN_NETWORK: &str = ".testnet."; // IMPORTANT: Values here must be either "testnet." for tesnet or "." for mainnet;
->>>>>>> ce8f8e03
+    pub const BLOCKCHAIN_NETWORK: &str = "."; // IMPORTANT: Values here must be either "testnet." for tesnet or "." for mainnet;
 }
 
 #[derive(Debug, Deserialize, Serialize, Clone)]
