--- conflicted
+++ resolved
@@ -1,11 +1,7 @@
 [package]
 name = "cableguard"
 description = "an implementation of the WireGuard® protocol that uses rich online digital tokens for configuration and mutual authentication"
-<<<<<<< HEAD
-version = "0.90.40"
-=======
 version = "0.90.55"
->>>>>>> 519e4872
 authors = [
     "Vicente Aceituno Canal <vpn@cableguard.org>",
     "Noah Kennedy <nkennedy@cloudflare.com>",
@@ -14,12 +10,8 @@
 ]
 license = "BSD-3-Clause"
 repository = "https://github.com/alanesmizi/cgtun"
-<<<<<<< HEAD
-documentation = "https://docs.rs/cgtun/0.90.40/cgtun/"
-=======
 documentation = "https://docs.rs/cgtun/0.90.55/cgtun/"
 readme = "../README.md"
->>>>>>> 519e4872
 edition = "2018"
 
 [features]
